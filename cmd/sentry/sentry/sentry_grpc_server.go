package sentry

import (
	"bytes"
	"container/heap"
	"context"
	"encoding/hex"
	"encoding/json"
	"errors"
	"fmt"
	"io"
	"math"
	"math/rand"
	"net"
	"sort"
	"sync"
	"sync/atomic"
	"syscall"
	"time"

	libcommon "github.com/ledgerwatch/erigon-lib/common"
	"github.com/ledgerwatch/erigon-lib/common/datadir"
	"github.com/ledgerwatch/erigon-lib/common/dir"
	"github.com/ledgerwatch/erigon-lib/gointerfaces"
	"github.com/ledgerwatch/erigon-lib/gointerfaces/grpcutil"
	proto_sentry "github.com/ledgerwatch/erigon-lib/gointerfaces/sentry"
	proto_types "github.com/ledgerwatch/erigon-lib/gointerfaces/types"
	"github.com/ledgerwatch/log/v3"
	"google.golang.org/grpc"
	"google.golang.org/grpc/health"
	"google.golang.org/grpc/health/grpc_health_v1"
	"google.golang.org/protobuf/types/known/emptypb"

	"github.com/ledgerwatch/erigon/cmd/utils"
	"github.com/ledgerwatch/erigon/common/debug"
	"github.com/ledgerwatch/erigon/core/forkid"
	"github.com/ledgerwatch/erigon/eth/protocols/eth"
	"github.com/ledgerwatch/erigon/p2p"
	"github.com/ledgerwatch/erigon/p2p/dnsdisc"
	"github.com/ledgerwatch/erigon/p2p/enode"
	"github.com/ledgerwatch/erigon/params"
	"github.com/ledgerwatch/erigon/rlp"
)

const (
	// handshakeTimeout is the maximum allowed time for the `eth` handshake to
	// complete before dropping the connection.= as malicious.
	handshakeTimeout  = 5 * time.Second
	maxPermitsPerPeer = 4 // How many outstanding requests per peer we may have
)

// PeerInfo collects various extra bits of information about the peer,
// for example deadlines that is used for regulating requests sent to the peer
type PeerInfo struct {
	peer          *p2p.Peer
	lock          sync.RWMutex
	deadlines     []time.Time // Request deadlines
	latestDealine time.Time
	height        uint64
	rw            p2p.MsgReadWriter
	protocol      uint

	removed    chan struct{} // close this channel on remove
	ctx        context.Context
	ctxCancel  context.CancelFunc
	removeOnce sync.Once
	// each peer has own worker (goroutine) - all funcs from this queue will execute on this worker
	// if this queue is full (means peer is slow) - old messages will be dropped
	// channel closed on peer remove
	tasks chan func()
}

type PeerRef struct {
	pi     *PeerInfo
	height uint64
}

// PeersByMinBlock is the priority queue of peers. Used to select certain number of peers considered to be "best available"
type PeersByMinBlock []PeerRef

// Len (part of heap.Interface) returns the current size of the best peers queue
func (bp PeersByMinBlock) Len() int {
	return len(bp)
}

// Less (part of heap.Interface) compares two peers
func (bp PeersByMinBlock) Less(i, j int) bool {
	return bp[i].height < bp[j].height
}

// Swap (part of heap.Interface) moves two peers in the queue into each other's places.
func (bp PeersByMinBlock) Swap(i, j int) {
	bp[i], bp[j] = bp[j], bp[i]
}

// Push (part of heap.Interface) places a new peer onto the end of queue.
func (bp *PeersByMinBlock) Push(x interface{}) {
	// Push and Pop use pointer receivers because they modify the slice's length,
	// not just its contents.
	p := x.(PeerRef)
	*bp = append(*bp, p)
}

// Pop (part of heap.Interface) removes the first peer from the queue
func (bp *PeersByMinBlock) Pop() interface{} {
	old := *bp
	n := len(old)
	x := old[n-1]
	old[n-1] = PeerRef{}
	*bp = old[0 : n-1]
	return x
}

func NewPeerInfo(peer *p2p.Peer, rw p2p.MsgReadWriter) *PeerInfo {
	ctx, cancel := context.WithCancel(context.Background())

	p := &PeerInfo{peer: peer, rw: rw, removed: make(chan struct{}), tasks: make(chan func(), 16), ctx: ctx, ctxCancel: cancel}

	p.lock.RLock()
	t := p.tasks
	p.lock.RUnlock()

	go func() { // each peer has own worker, then slow
		for f := range t {
			f()
		}
	}()
	return p
}

func (pi *PeerInfo) Close() {
	pi.lock.Lock()
	defer pi.lock.Unlock()
	if pi.tasks != nil {
		close(pi.tasks)
		// Setting this to nil because other functions detect the closure of the channel by checking pi.tasks == nil
		pi.tasks = nil
	}
}

func (pi *PeerInfo) ID() [64]byte {
	return pi.peer.Pubkey()
}

// AddDeadline adds given deadline to the list of deadlines
// Deadlines must be added in the chronological order for the function
// ClearDeadlines to work correctly (it uses binary search)
func (pi *PeerInfo) AddDeadline(deadline time.Time) {
	pi.lock.Lock()
	defer pi.lock.Unlock()
	pi.deadlines = append(pi.deadlines, deadline)
	pi.latestDealine = deadline
}

func (pi *PeerInfo) Height() uint64 {
	return atomic.LoadUint64(&pi.height)
}

// SetIncreasedHeight atomically updates PeerInfo.height only if newHeight is higher
func (pi *PeerInfo) SetIncreasedHeight(newHeight uint64) {
	for {
		oldHeight := atomic.LoadUint64(&pi.height)
		if oldHeight >= newHeight || atomic.CompareAndSwapUint64(&pi.height, oldHeight, newHeight) {
			break
		}
	}
}

// ClearDeadlines goes through the deadlines of
// given peers and removes the ones that have passed
// Optionally, it also clears one extra deadline - this is used when response is received
// It returns the number of deadlines left
func (pi *PeerInfo) ClearDeadlines(now time.Time, givePermit bool) int {
	pi.lock.Lock()
	defer pi.lock.Unlock()
	// Look for the first deadline which is not passed yet
	firstNotPassed := sort.Search(len(pi.deadlines), func(i int) bool {
		return pi.deadlines[i].After(now)
	})
	cutOff := firstNotPassed
	if cutOff < len(pi.deadlines) && givePermit {
		cutOff++
	}
	pi.deadlines = pi.deadlines[cutOff:]
	return len(pi.deadlines)
}

func (pi *PeerInfo) LatestDeadline() time.Time {
	pi.lock.RLock()
	defer pi.lock.RUnlock()
	return pi.latestDealine
}

func (pi *PeerInfo) Remove() {
	pi.lock.Lock()
	defer pi.lock.Unlock()
	pi.removeOnce.Do(func() {
		close(pi.removed)
		pi.ctxCancel()
	})
}

func (pi *PeerInfo) Async(f func()) {
	pi.lock.Lock()
	defer pi.lock.Unlock()
	if pi.tasks == nil {
		// Too late, the task channel has been closed
		return
	}
	select {
	case <-pi.removed: // noop if peer removed
	case <-pi.ctx.Done():
		if pi.tasks != nil {
			close(pi.tasks)
			// Setting this to nil because other functions detect the closure of the channel by checking pi.tasks == nil
			pi.tasks = nil
		}
	case pi.tasks <- f:
		if len(pi.tasks) == cap(pi.tasks) { // if channel full - discard old messages
			for i := 0; i < cap(pi.tasks)/2; i++ {
				select {
				case <-pi.tasks:
				default:
				}
			}
			log.Debug("slow peer or too many requests, dropping its old requests", "name", pi.peer.Name())
		}
	}
}

func (pi *PeerInfo) Removed() bool {
	select {
	case <-pi.removed:
		return true
	default:
		return false
	}
}

// ConvertH512ToPeerID() ensures the return type is [64]byte
// so that short variable declarations will still be formatted as hex in logs
func ConvertH512ToPeerID(h512 *proto_types.H512) [64]byte {
	return gointerfaces.ConvertH512ToHash(h512)
}

func makeP2PServer(
	p2pConfig p2p.Config,
	genesisHash libcommon.Hash,
	protocols []p2p.Protocol,
) (*p2p.Server, error) {
	var urls []string
	chainConfig := params.ChainConfigByGenesisHash(genesisHash)
	if chainConfig != nil {
		urls = params.BootnodeURLsOfChain(chainConfig.ChainName)
	}
	if len(p2pConfig.BootstrapNodes) == 0 {
		bootstrapNodes, err := utils.ParseNodesFromURLs(urls)
		if err != nil {
			return nil, fmt.Errorf("bad option %s: %w", utils.BootnodesFlag.Name, err)
		}
		p2pConfig.BootstrapNodes = bootstrapNodes
		p2pConfig.BootstrapNodesV5 = bootstrapNodes
	}
	p2pConfig.Protocols = protocols
	return &p2p.Server{Config: p2pConfig}, nil
}

func handShake(
	ctx context.Context,
	status *proto_sentry.StatusData,
	peerID [64]byte,
	rw p2p.MsgReadWriter,
	version uint,
	minVersion uint,
	startSync func(bestHash libcommon.Hash) error,
) error {
	if status == nil {
		return fmt.Errorf("could not get status message from core for peer %s connection", peerID)
	}

	// Send out own handshake in a new thread
	errc := make(chan error, 2)

	ourTD := gointerfaces.ConvertH256ToUint256Int(status.TotalDifficulty)
	// Convert proto status data into the one required by devp2p
	genesisHash := gointerfaces.ConvertH256ToHash(status.ForkData.Genesis)

	go func() {
		defer debug.LogPanic()
		s := &eth.StatusPacket{
			ProtocolVersion: uint32(version),
			NetworkID:       status.NetworkId,
			TD:              ourTD.ToBig(),
			Head:            gointerfaces.ConvertH256ToHash(status.BestHash),
			Genesis:         genesisHash,
			ForkID:          forkid.NewIDFromForks(status.ForkData.HeightForks, status.ForkData.TimeForks, genesisHash, status.MaxBlockHeight, status.MaxBlockTime),
		}
		errc <- p2p.Send(rw, eth.StatusMsg, s)
	}()

	go func() {
		reply, err := readAndValidatePeerStatusMessage(rw, status, version, minVersion)
		if (err == nil) && (startSync != nil) {
			err = startSync(reply.Head)
		}

		errc <- err
	}()

	timeout := time.NewTimer(handshakeTimeout)
	defer timeout.Stop()
	for i := 0; i < 2; i++ {
		select {
		case err := <-errc:
			if err != nil {
				return err
			}
		case <-timeout.C:
			return p2p.DiscReadTimeout
		case <-ctx.Done():
			return ctx.Err()
		}
	}

	return nil
}

func runPeer(
	ctx context.Context,
	peerID [64]byte,
	protocol uint,
	rw p2p.MsgReadWriter,
	peerInfo *PeerInfo,
	send func(msgId proto_sentry.MessageId, peerID [64]byte, b []byte),
	hasSubscribers func(msgId proto_sentry.MessageId) bool,
) error {
	printTime := time.Now().Add(time.Minute)
	peerPrinted := false
	defer func() {
		select { // don't print logs if we stopping
		case <-ctx.Done():
			return
		default:
		}
		if peerPrinted {
			log.Trace("Peer disconnected", "id", peerID, "name", peerInfo.peer.Fullname())
		}
	}()
	for {
		if !peerPrinted {
			if time.Now().After(printTime) {
				log.Trace("Peer stable", "id", peerID, "name", peerInfo.peer.Fullname())
				peerPrinted = true
			}
		}
		if err := libcommon.Stopped(ctx.Done()); err != nil {
			return err
		}
		if peerInfo.Removed() {
			return fmt.Errorf("peer removed")
		}
		msg, err := rw.ReadMsg()
		if err != nil {
			return fmt.Errorf("reading message: %w", err)
		}
		if msg.Size > eth.ProtocolMaxMsgSize {
			msg.Discard()
			return fmt.Errorf("message is too large %d, limit %d", msg.Size, eth.ProtocolMaxMsgSize)
		}
		givePermit := false
		switch msg.Code {
		case eth.StatusMsg:
			msg.Discard()
			// Status messages should never arrive after the handshake
			return fmt.Errorf("uncontrolled status message")
		case eth.GetBlockHeadersMsg:
			if !hasSubscribers(eth.ToProto[protocol][msg.Code]) {
				continue
			}

			b := make([]byte, msg.Size)
			if _, err := io.ReadFull(msg.Payload, b); err != nil {
				log.Error(fmt.Sprintf("%s: reading msg into bytes: %v", peerID, err))
			}
			send(eth.ToProto[protocol][msg.Code], peerID, b)
		case eth.BlockHeadersMsg:
			if !hasSubscribers(eth.ToProto[protocol][msg.Code]) {
				continue
			}
			givePermit = true
			b := make([]byte, msg.Size)
			if _, err := io.ReadFull(msg.Payload, b); err != nil {
				log.Error(fmt.Sprintf("%s: reading msg into bytes: %v", peerID, err))
			}
			send(eth.ToProto[protocol][msg.Code], peerID, b)
		case eth.GetBlockBodiesMsg:
			if !hasSubscribers(eth.ToProto[protocol][msg.Code]) {
				continue
			}
			b := make([]byte, msg.Size)
			if _, err := io.ReadFull(msg.Payload, b); err != nil {
				log.Error(fmt.Sprintf("%s: reading msg into bytes: %v", peerID, err))
			}
			send(eth.ToProto[protocol][msg.Code], peerID, b)
		case eth.BlockBodiesMsg:
			if !hasSubscribers(eth.ToProto[protocol][msg.Code]) {
				continue
			}
			givePermit = true
			b := make([]byte, msg.Size)
			if _, err := io.ReadFull(msg.Payload, b); err != nil {
				log.Error(fmt.Sprintf("%s: reading msg into bytes: %v", peerID, err))
			}
			send(eth.ToProto[protocol][msg.Code], peerID, b)
		case eth.GetNodeDataMsg:
			if protocol >= eth.ETH67 {
				msg.Discard()
				return fmt.Errorf("unexpected GetNodeDataMsg from %s in eth/%d", peerID, protocol)
			}
			if !hasSubscribers(eth.ToProto[protocol][msg.Code]) {
				continue
			}
			b := make([]byte, msg.Size)
			if _, err := io.ReadFull(msg.Payload, b); err != nil {
				log.Error(fmt.Sprintf("%s: reading msg into bytes: %v", peerID, err))
			}
			send(eth.ToProto[protocol][msg.Code], peerID, b)
			//log.Info(fmt.Sprintf("[%s] GetNodeData", peerID))
		case eth.GetReceiptsMsg:
			if !hasSubscribers(eth.ToProto[protocol][msg.Code]) {
				continue
			}
			b := make([]byte, msg.Size)
			if _, err := io.ReadFull(msg.Payload, b); err != nil {
				log.Error(fmt.Sprintf("%s: reading msg into bytes: %v", peerID, err))
			}
			send(eth.ToProto[protocol][msg.Code], peerID, b)
			//log.Info(fmt.Sprintf("[%s] GetReceiptsMsg", peerID))
		case eth.ReceiptsMsg:
			if !hasSubscribers(eth.ToProto[protocol][msg.Code]) {
				continue
			}
			b := make([]byte, msg.Size)
			if _, err := io.ReadFull(msg.Payload, b); err != nil {
				log.Error(fmt.Sprintf("%s: reading msg into bytes: %v", peerID, err))
			}
			send(eth.ToProto[protocol][msg.Code], peerID, b)
			//log.Info(fmt.Sprintf("[%s] ReceiptsMsg", peerID))
		case eth.NewBlockHashesMsg:
			if !hasSubscribers(eth.ToProto[protocol][msg.Code]) {
				continue
			}
			b := make([]byte, msg.Size)
			if _, err := io.ReadFull(msg.Payload, b); err != nil {
				log.Error(fmt.Sprintf("%s: reading msg into bytes: %v", peerID, err))
			}
			//log.Debug("NewBlockHashesMsg from", "peerId", fmt.Sprintf("%x", peerID)[:20], "name", peerInfo.peer.Name())
			send(eth.ToProto[protocol][msg.Code], peerID, b)
		case eth.NewBlockMsg:
			if !hasSubscribers(eth.ToProto[protocol][msg.Code]) {
				continue
			}
			b := make([]byte, msg.Size)
			if _, err := io.ReadFull(msg.Payload, b); err != nil {
				log.Error(fmt.Sprintf("%s: reading msg into bytes: %v", peerID, err))
			}
			//log.Debug("NewBlockMsg from", "peerId", fmt.Sprintf("%x", peerID)[:20], "name", peerInfo.peer.Name())
			send(eth.ToProto[protocol][msg.Code], peerID, b)
		case eth.NewPooledTransactionHashesMsg:
			if !hasSubscribers(eth.ToProto[protocol][msg.Code]) {
				continue
			}

			b := make([]byte, msg.Size)
			if _, err := io.ReadFull(msg.Payload, b); err != nil {
				log.Error(fmt.Sprintf("%s: reading msg into bytes: %v", peerID, err))
			}
			send(eth.ToProto[protocol][msg.Code], peerID, b)
		case eth.GetPooledTransactionsMsg:
			if !hasSubscribers(eth.ToProto[protocol][msg.Code]) {
				continue
			}

			b := make([]byte, msg.Size)
			if _, err := io.ReadFull(msg.Payload, b); err != nil {
				log.Error(fmt.Sprintf("%s: reading msg into bytes: %v", peerID, err))
			}
			send(eth.ToProto[protocol][msg.Code], peerID, b)
		case eth.TransactionsMsg:
			if !hasSubscribers(eth.ToProto[protocol][msg.Code]) {
				continue
			}

			b := make([]byte, msg.Size)
			if _, err := io.ReadFull(msg.Payload, b); err != nil {
				log.Error(fmt.Sprintf("%s: reading msg into bytes: %v", peerID, err))
			}
			send(eth.ToProto[protocol][msg.Code], peerID, b)
		case eth.PooledTransactionsMsg:
			if !hasSubscribers(eth.ToProto[protocol][msg.Code]) {
				continue
			}

			b := make([]byte, msg.Size)
			if _, err := io.ReadFull(msg.Payload, b); err != nil {
				log.Error(fmt.Sprintf("%s: reading msg into bytes: %v", peerID, err))
			}
			send(eth.ToProto[protocol][msg.Code], peerID, b)
		case 11:
			// Ignore
			// TODO: Investigate why BSC peers for eth/67 send these messages
		default:
			log.Error(fmt.Sprintf("[p2p] Unknown message code: %d, peerID=%x", msg.Code, peerID))
		}
		msg.Discard()
		peerInfo.ClearDeadlines(time.Now(), givePermit)
	}
}

func grpcSentryServer(ctx context.Context, sentryAddr string, ss *GrpcServer, healthCheck bool) (*grpc.Server, error) {
	// STARTING GRPC SERVER
	log.Info("Starting Sentry gRPC server", "on", sentryAddr)
	listenConfig := net.ListenConfig{
		Control: func(network, address string, _ syscall.RawConn) error {
			log.Info("Sentry gRPC received connection", "via", network, "from", address)
			return nil
		},
	}
	lis, err := listenConfig.Listen(ctx, "tcp", sentryAddr)
	if err != nil {
		return nil, fmt.Errorf("could not create Sentry P2P listener: %w, addr=%s", err, sentryAddr)
	}
	grpcServer := grpcutil.NewServer(100, nil)
	proto_sentry.RegisterSentryServer(grpcServer, ss)
	var healthServer *health.Server
	if healthCheck {
		healthServer = health.NewServer()
		grpc_health_v1.RegisterHealthServer(grpcServer, healthServer)
	}

	go func() {
		if healthCheck {
			defer healthServer.Shutdown()
		}
		if err1 := grpcServer.Serve(lis); err1 != nil {
			log.Error("Sentry gRPC server fail", "err", err1)
		}
	}()
	return grpcServer, nil
}

func NewGrpcServer(ctx context.Context, dialCandidates func() enode.Iterator, readNodeInfo func() *eth.NodeInfo, cfg *p2p.Config, protocol uint) *GrpcServer {
	ss := &GrpcServer{
		ctx:          ctx,
		p2p:          cfg,
		peersStreams: NewPeersStreams(),
	}

	protocols := []uint{protocol}
	if protocol == eth.ETH67 {
		protocols = append(protocols, eth.ETH66)
	}

	for _, p := range protocols {
		protocol := p
		var disc enode.Iterator
		if dialCandidates != nil {
			disc = dialCandidates()
		}
		ss.Protocols = append(ss.Protocols, p2p.Protocol{
			Name:           eth.ProtocolName,
			Version:        protocol,
			Length:         17,
			DialCandidates: disc,
			Run: func(peer *p2p.Peer, rw p2p.MsgReadWriter) error {
				peerID := peer.Pubkey()
				printablePeerID := hex.EncodeToString(peerID[:])[:20]
				if ss.getPeer(peerID) != nil {
					log.Trace("[p2p] peer already has connection", "peerId", printablePeerID)
					return nil
				}
				log.Debug("[p2p] start with peer", "peerId", printablePeerID)

				peerInfo := NewPeerInfo(peer, rw)
				peerInfo.protocol = protocol
				defer peerInfo.Close()

				defer ss.GoodPeers.Delete(peerID)
				err := handShake(ctx, ss.GetStatus(), peerID, rw, protocol, protocol, func(bestHash libcommon.Hash) error {
					ss.GoodPeers.Store(peerID, peerInfo)
					ss.sendNewPeerToClients(gointerfaces.ConvertHashToH512(peerID))
					return ss.startSync(ctx, bestHash, peerID)
				})
				if err != nil {
					log.Debug("[p2p] Handshake failure", "peer", printablePeerID, "err", err)
					return fmt.Errorf("[p2p]handshake to peer %s: %w", printablePeerID, err)
				}
				log.Trace("[p2p] Received status message OK", "peerId", printablePeerID, "name", peer.Name())

				err = runPeer(
					ctx,
					peerID,
					protocol,
					rw,
					peerInfo,
					ss.send,
					ss.hasSubscribers,
				) // runPeer never returns a nil error
				log.Trace("[p2p] error while running peer", "peerId", printablePeerID, "err", err)
				ss.sendGonePeerToClients(gointerfaces.ConvertHashToH512(peerID))
				return nil
			},
			NodeInfo: func() interface{} {
				return readNodeInfo()
			},
			PeerInfo: func(peerID [64]byte) interface{} {
				// TODO: remember handshake reply per peer ID and return eth-related Status info (see ethPeerInfo in geth)
				return nil
			},
			//Attributes: []enr.Entry{eth.CurrentENREntry(chainConfig, genesisHash, headHeight)},
		})
	}

	return ss
}

// Sentry creates and runs standalone sentry
func Sentry(ctx context.Context, dirs datadir.Dirs, sentryAddr string, discoveryDNS []string, cfg *p2p.Config, protocolVersion uint, healthCheck bool) error {
	dir.MustExist(dirs.DataDir)

	discovery := func() enode.Iterator {
		d, err := setupDiscovery(discoveryDNS)
		if err != nil {
			panic(err)
		}
		return d
	}
	sentryServer := NewGrpcServer(ctx, discovery, func() *eth.NodeInfo { return nil }, cfg, protocolVersion)
	sentryServer.discoveryDNS = discoveryDNS

	grpcServer, err := grpcSentryServer(ctx, sentryAddr, sentryServer, healthCheck)
	if err != nil {
		return err
	}

	<-ctx.Done()
	grpcServer.GracefulStop()
	sentryServer.Close()
	return nil
}

type GrpcServer struct {
	proto_sentry.UnimplementedSentryServer
	ctx                  context.Context
	Protocols            []p2p.Protocol
	discoveryDNS         []string
	GoodPeers            sync.Map
	statusData           *proto_sentry.StatusData
	P2pServer            *p2p.Server
	TxSubscribed         uint32 // Set to non-zero if downloader is subscribed to transaction messages
	lock                 sync.RWMutex
	messageStreams       map[proto_sentry.MessageId]map[uint64]chan *proto_sentry.InboundMessage
	messagesSubscriberID uint64
	messageStreamsLock   sync.RWMutex
	peersStreams         *PeersStreams
	p2p                  *p2p.Config
}

func (ss *GrpcServer) rangePeers(f func(peerInfo *PeerInfo) bool) {
	ss.GoodPeers.Range(func(key, value interface{}) bool {
		peerInfo, _ := value.(*PeerInfo)
		if peerInfo == nil {
			return true
		}
		return f(peerInfo)
	})
}

func (ss *GrpcServer) getPeer(peerID [64]byte) (peerInfo *PeerInfo) {
	if value, ok := ss.GoodPeers.Load(peerID); ok {
		peerInfo := value.(*PeerInfo)
		if peerInfo != nil {
			return peerInfo
		}
		ss.GoodPeers.Delete(peerID)
	}
	return nil
}

func (ss *GrpcServer) removePeer(peerID [64]byte) {
	if value, ok := ss.GoodPeers.LoadAndDelete(peerID); ok {
		peerInfo := value.(*PeerInfo)
		if peerInfo != nil {
			peerInfo.Remove()
		}
	}
}

func (ss *GrpcServer) writePeer(logPrefix string, peerInfo *PeerInfo, msgcode uint64, data []byte, ttl time.Duration) {
	peerInfo.Async(func() {
		err := peerInfo.rw.WriteMsg(p2p.Msg{Code: msgcode, Size: uint32(len(data)), Payload: bytes.NewReader(data)})
		if err != nil {
			peerInfo.Remove()
			ss.GoodPeers.Delete(peerInfo.ID())
			if !errors.Is(err, p2p.ErrShuttingDown) {
				log.Debug(logPrefix, "msgcode", msgcode, "err", err)
			}
		} else {
			if ttl > 0 {
				peerInfo.AddDeadline(time.Now().Add(ttl))
			}
		}
	})
}

func (ss *GrpcServer) startSync(ctx context.Context, bestHash libcommon.Hash, peerID [64]byte) error {
	b, err := rlp.EncodeToBytes(&eth.GetBlockHeadersPacket66{
		RequestId: rand.Uint64(), // nolint: gosec
		GetBlockHeadersPacket: &eth.GetBlockHeadersPacket{
			Amount:  1,
			Reverse: false,
			Skip:    0,
			Origin:  eth.HashOrNumber{Hash: bestHash},
		},
	})
	if err != nil {
		return fmt.Errorf("startSync encode packet failed: %w", err)
	}
	if _, err := ss.SendMessageById(ctx, &proto_sentry.SendMessageByIdRequest{
		PeerId: gointerfaces.ConvertHashToH512(peerID),
		Data: &proto_sentry.OutboundMessageData{
			Id:   proto_sentry.MessageId_GET_BLOCK_HEADERS_66,
			Data: b,
		},
	}); err != nil {
		return err
	}
	return nil
}

func (ss *GrpcServer) PenalizePeer(_ context.Context, req *proto_sentry.PenalizePeerRequest) (*emptypb.Empty, error) {
	//log.Warn("Received penalty", "kind", req.GetPenalty().Descriptor().FullName, "from", fmt.Sprintf("%s", req.GetPeerId()))
	peerID := ConvertH512ToPeerID(req.PeerId)
	peerInfo := ss.getPeer(peerID)
	if ss.statusData != nil && peerInfo != nil && !peerInfo.peer.Info().Network.Static && !peerInfo.peer.Info().Network.Trusted {
		ss.removePeer(peerID)
		printablePeerID := hex.EncodeToString(peerID[:])[:8]
		log.Debug("[p2p] Penalized peer", "peerId", printablePeerID, "name", peerInfo.peer.Name())
	}
	return &emptypb.Empty{}, nil
}

func (ss *GrpcServer) PeerMinBlock(_ context.Context, req *proto_sentry.PeerMinBlockRequest) (*emptypb.Empty, error) {
	peerID := ConvertH512ToPeerID(req.PeerId)
	if peerInfo := ss.getPeer(peerID); peerInfo != nil {
		peerInfo.SetIncreasedHeight(req.MinBlock)
	}
	return &emptypb.Empty{}, nil
}

<<<<<<< HEAD
func (ss *GrpcServer) PeerUseless(_ context.Context, req *proto_sentry.PeerUselessRequest) (*emptypb.Empty, error) {
	peerID := ConvertH512ToPeerID(req.PeerId)
	peerInfo := ss.getPeer(peerID)
	if ss.statusData != nil && peerInfo != nil && !peerInfo.peer.Info().Network.Static && !peerInfo.peer.Info().Network.Trusted {
		ss.removePeer(peerID)
		printablePeerID := hex.EncodeToString(peerID[:])
		log.Debug("[p2p] Removed useless peer", "peerId", printablePeerID, "name", peerInfo.peer.Name())
	}
	return &emptypb.Empty{}, nil
}

=======
>>>>>>> d8d04663
func (ss *GrpcServer) findBestPeersWithPermit(peerCount int) []*PeerInfo {
	// Choose peer(s) that we can send this request to, with maximum number of permits
	now := time.Now()
	byMinBlock := make(PeersByMinBlock, 0, peerCount)
	var pokePeer *PeerInfo // Peer with the earliest dealine, to be "poked" by the request
	var pokeDeadline time.Time
	ss.rangePeers(func(peerInfo *PeerInfo) bool {
		deadlines := peerInfo.ClearDeadlines(now, false /* givePermit */)
		height := peerInfo.Height()
		//fmt.Printf("%d deadlines for peer %s\n", deadlines, peerID)
		if deadlines < maxPermitsPerPeer {
			heap.Push(&byMinBlock, PeerRef{pi: peerInfo, height: height})
			if byMinBlock.Len() > peerCount {
				// Remove the worst peer
				peerRef := heap.Pop(&byMinBlock).(PeerRef)
				latestDeadline := peerRef.pi.LatestDeadline()
				if pokePeer == nil || latestDeadline.Before(pokeDeadline) {
					pokeDeadline = latestDeadline
					pokePeer = peerInfo
				}
			}
		}
		return true
	})
	var foundPeers []*PeerInfo
	if peerCount == 1 || pokePeer == nil {
		foundPeers = make([]*PeerInfo, len(byMinBlock))
	} else {
		foundPeers = make([]*PeerInfo, len(byMinBlock)+1)
		foundPeers[len(foundPeers)-1] = pokePeer
	}
	for i, peerRef := range byMinBlock {
		foundPeers[i] = peerRef.pi
	}
	return foundPeers
}

func (ss *GrpcServer) findPeerByMinBlock(minBlock uint64) (*PeerInfo, bool) {
	// Choose a peer that we can send this request to, with maximum number of permits
	var foundPeerInfo *PeerInfo
	var maxPermits int
	now := time.Now()
	ss.rangePeers(func(peerInfo *PeerInfo) bool {
		if peerInfo.Height() >= minBlock {
			deadlines := peerInfo.ClearDeadlines(now, false /* givePermit */)
			//fmt.Printf("%d deadlines for peer %s\n", deadlines, peerID)
			if deadlines < maxPermitsPerPeer {
				permits := maxPermitsPerPeer - deadlines
				if permits > maxPermits {
					maxPermits = permits
					foundPeerInfo = peerInfo
				}
			}
		}
		return true
	})
	return foundPeerInfo, maxPermits > 0
}

func (ss *GrpcServer) SendMessageByMinBlock(_ context.Context, inreq *proto_sentry.SendMessageByMinBlockRequest) (*proto_sentry.SentPeers, error) {
	reply := &proto_sentry.SentPeers{}
	msgcode := eth.FromProto[ss.Protocols[0].Version][inreq.Data.Id]
	if msgcode != eth.GetBlockHeadersMsg &&
		msgcode != eth.GetBlockBodiesMsg &&
		msgcode != eth.GetPooledTransactionsMsg {
		return reply, fmt.Errorf("sendMessageByMinBlock not implemented for message Id: %s", inreq.Data.Id)
	}
	if inreq.MaxPeers == 1 {
		peerInfo, found := ss.findPeerByMinBlock(inreq.MinBlock)
		if found {
			ss.writePeer("sendMessageByMinBlock", peerInfo, msgcode, inreq.Data.Data, 30*time.Second)
			reply.Peers = []*proto_types.H512{gointerfaces.ConvertHashToH512(peerInfo.ID())}
			return reply, nil
		}
	}
	peerInfos := ss.findBestPeersWithPermit(int(inreq.MaxPeers))
	reply.Peers = make([]*proto_types.H512, len(peerInfos))
	for i, peerInfo := range peerInfos {
		ss.writePeer("sendMessageByMinBlock", peerInfo, msgcode, inreq.Data.Data, 15*time.Second)
		reply.Peers[i] = gointerfaces.ConvertHashToH512(peerInfo.ID())
	}
	return reply, nil
}

func (ss *GrpcServer) SendMessageById(_ context.Context, inreq *proto_sentry.SendMessageByIdRequest) (*proto_sentry.SentPeers, error) {
	reply := &proto_sentry.SentPeers{}
	msgcode := eth.FromProto[ss.Protocols[0].Version][inreq.Data.Id]
	if msgcode != eth.GetBlockHeadersMsg &&
		msgcode != eth.BlockHeadersMsg &&
		msgcode != eth.BlockBodiesMsg &&
		msgcode != eth.GetReceiptsMsg &&
		msgcode != eth.ReceiptsMsg &&
		msgcode != eth.NewPooledTransactionHashesMsg &&
		msgcode != eth.PooledTransactionsMsg &&
		msgcode != eth.GetPooledTransactionsMsg {
		return reply, fmt.Errorf("sendMessageById not implemented for message Id: %s", inreq.Data.Id)
	}

	peerID := ConvertH512ToPeerID(inreq.PeerId)
	peerInfo := ss.getPeer(peerID)
	if peerInfo == nil {
		//TODO: enable after support peer to sentry mapping
		//return reply, fmt.Errorf("peer not found: %s", peerID)
		return reply, nil
	}

	ss.writePeer("sendMessageById", peerInfo, msgcode, inreq.Data.Data, 0)
	reply.Peers = []*proto_types.H512{inreq.PeerId}
	return reply, nil
}

func (ss *GrpcServer) SendMessageToRandomPeers(ctx context.Context, req *proto_sentry.SendMessageToRandomPeersRequest) (*proto_sentry.SentPeers, error) {
	reply := &proto_sentry.SentPeers{}

	msgcode := eth.FromProto[ss.Protocols[0].Version][req.Data.Id]
	if msgcode != eth.NewBlockMsg &&
		msgcode != eth.NewBlockHashesMsg &&
		msgcode != eth.NewPooledTransactionHashesMsg &&
		msgcode != eth.TransactionsMsg {
		return reply, fmt.Errorf("sendMessageToRandomPeers not implemented for message Id: %s", req.Data.Id)
	}

	peerInfos := make([]*PeerInfo, 0, 32) // 32 gives capacity for 1024 peers, well beyond default
	ss.rangePeers(func(peerInfo *PeerInfo) bool {
		peerInfos = append(peerInfos, peerInfo)
		return true
	})
	rand.Shuffle(len(peerInfos), func(i int, j int) {
		peerInfos[i], peerInfos[j] = peerInfos[j], peerInfos[i]
	})
	peersToSendCount := len(peerInfos)
	if peersToSendCount > 0 {
		peerCountConstrained := math.Min(float64(len(peerInfos)), float64(req.MaxPeers))
		// Ensure we have at least 1 peer during our sqrt operation
		peersToSendCount = int(math.Max(math.Sqrt(peerCountConstrained), 1.0))
	}

	var lastErr error
	// Send the block to a subset of our peers at random
	for _, peerInfo := range peerInfos[:peersToSendCount] {
		ss.writePeer("sendMessageToRandomPeers", peerInfo, msgcode, req.Data.Data, 0)
		reply.Peers = append(reply.Peers, gointerfaces.ConvertHashToH512(peerInfo.ID()))
	}
	return reply, lastErr
}

func (ss *GrpcServer) SendMessageToAll(ctx context.Context, req *proto_sentry.OutboundMessageData) (*proto_sentry.SentPeers, error) {
	reply := &proto_sentry.SentPeers{}

	msgcode := eth.FromProto[ss.Protocols[0].Version][req.Id]
	if msgcode != eth.NewBlockMsg &&
		msgcode != eth.NewPooledTransactionHashesMsg && // to broadcast new local transactions
		msgcode != eth.NewBlockHashesMsg {
		return reply, fmt.Errorf("sendMessageToAll not implemented for message Id: %s", req.Id)
	}

	var lastErr error
	ss.rangePeers(func(peerInfo *PeerInfo) bool {
		ss.writePeer("SendMessageToAll", peerInfo, msgcode, req.Data, 0)
		reply.Peers = append(reply.Peers, gointerfaces.ConvertHashToH512(peerInfo.ID()))
		return true
	})
	return reply, lastErr
}

func (ss *GrpcServer) HandShake(context.Context, *emptypb.Empty) (*proto_sentry.HandShakeReply, error) {
	reply := &proto_sentry.HandShakeReply{}
	switch ss.Protocols[0].Version {
	case eth.ETH66:
		reply.Protocol = proto_sentry.Protocol_ETH66
	case eth.ETH67:
		reply.Protocol = proto_sentry.Protocol_ETH67
	case eth.ETH68:
		reply.Protocol = proto_sentry.Protocol_ETH68
	}
	return reply, nil
}

func (ss *GrpcServer) SetStatus(ctx context.Context, statusData *proto_sentry.StatusData) (*proto_sentry.SetStatusReply, error) {
	genesisHash := gointerfaces.ConvertH256ToHash(statusData.ForkData.Genesis)

	ss.lock.Lock()
	defer ss.lock.Unlock()
	reply := &proto_sentry.SetStatusReply{}

	if ss.P2pServer == nil {
		var err error
		if !ss.p2p.NoDiscovery {
			if len(ss.discoveryDNS) == 0 {
				if url := params.KnownDNSNetwork(genesisHash, "all"); url != "" {
					ss.discoveryDNS = []string{url}
				}
			}
			for _, p := range ss.Protocols {
				p.DialCandidates, err = setupDiscovery(ss.discoveryDNS)
				if err != nil {
					return nil, err
				}
			}
		}

		srv, err := makeP2PServer(*ss.p2p, genesisHash, ss.Protocols)
		if err != nil {
			return reply, err
		}

		// Add protocol
		if err = srv.Start(ss.ctx); err != nil {
			srv.Stop()
			return reply, fmt.Errorf("could not start server: %w", err)
		}

		ss.P2pServer = srv
	}

	ss.P2pServer.LocalNode().Set(eth.CurrentENREntryFromForks(statusData.ForkData.HeightForks, statusData.ForkData.TimeForks, genesisHash, statusData.MaxBlockHeight, statusData.MaxBlockTime))
	if ss.statusData == nil || statusData.MaxBlockHeight != 0 {
		// Not overwrite statusData if the message contains zero MaxBlock (comes from standalone transaction pool)
		ss.statusData = statusData
	}
	return reply, nil
}

func (ss *GrpcServer) Peers(_ context.Context, _ *emptypb.Empty) (*proto_sentry.PeersReply, error) {
	if ss.P2pServer == nil {
		return nil, errors.New("p2p server was not started")
	}

	peers := ss.P2pServer.PeersInfo()

	var reply proto_sentry.PeersReply
	reply.Peers = make([]*proto_types.PeerInfo, 0, len(peers))

	for _, peer := range peers {
		rpcPeer := proto_types.PeerInfo{
			Id:             peer.ID,
			Name:           peer.Name,
			Enode:          peer.Enode,
			Enr:            peer.ENR,
			Caps:           peer.Caps,
			ConnLocalAddr:  peer.Network.LocalAddress,
			ConnRemoteAddr: peer.Network.RemoteAddress,
			ConnIsInbound:  peer.Network.Inbound,
			ConnIsTrusted:  peer.Network.Trusted,
			ConnIsStatic:   peer.Network.Static,
		}
		reply.Peers = append(reply.Peers, &rpcPeer)
	}

	return &reply, nil
}

func (ss *GrpcServer) SimplePeerCount() map[uint]int {
	counts := map[uint]int{}
	ss.rangePeers(func(peerInfo *PeerInfo) bool {
		counts[peerInfo.protocol]++
		return true
	})
	return counts
}

func (ss *GrpcServer) PeerCount(_ context.Context, req *proto_sentry.PeerCountRequest) (*proto_sentry.PeerCountReply, error) {
	counts := ss.SimplePeerCount()
	reply := &proto_sentry.PeerCountReply{}
	for protocol, count := range counts {
		reply.Count += uint64(count)
		reply.CountsPerProtocol = append(reply.CountsPerProtocol, &proto_sentry.PeerCountPerProtocol{Protocol: proto_sentry.Protocol(protocol), Count: uint64(count)})
	}
	return reply, nil
}

func (ss *GrpcServer) PeerById(_ context.Context, req *proto_sentry.PeerByIdRequest) (*proto_sentry.PeerByIdReply, error) {
	peerID := ConvertH512ToPeerID(req.PeerId)

	var rpcPeer *proto_types.PeerInfo
	sentryPeer := ss.getPeer(peerID)

	if sentryPeer != nil {
		peer := sentryPeer.peer.Info()
		rpcPeer = &proto_types.PeerInfo{
			Id:             peer.ID,
			Name:           peer.Name,
			Enode:          peer.Enode,
			Enr:            peer.ENR,
			Caps:           peer.Caps,
			ConnLocalAddr:  peer.Network.LocalAddress,
			ConnRemoteAddr: peer.Network.RemoteAddress,
			ConnIsInbound:  peer.Network.Inbound,
			ConnIsTrusted:  peer.Network.Trusted,
			ConnIsStatic:   peer.Network.Static,
		}
	}

	return &proto_sentry.PeerByIdReply{Peer: rpcPeer}, nil
}

// setupDiscovery creates the node discovery source for the `eth` and `snap`
// protocols.
func setupDiscovery(urls []string) (enode.Iterator, error) {
	if len(urls) == 0 {
		return nil, nil
	}
	client := dnsdisc.NewClient(dnsdisc.Config{})
	return client.NewIterator(urls...)
}

func (ss *GrpcServer) GetStatus() *proto_sentry.StatusData {
	ss.lock.RLock()
	defer ss.lock.RUnlock()
	return ss.statusData
}

func (ss *GrpcServer) send(msgID proto_sentry.MessageId, peerID [64]byte, b []byte) {
	ss.messageStreamsLock.RLock()
	defer ss.messageStreamsLock.RUnlock()
	req := &proto_sentry.InboundMessage{
		PeerId: gointerfaces.ConvertHashToH512(peerID),
		Id:     msgID,
		Data:   b,
	}
	for i := range ss.messageStreams[msgID] {
		ch := ss.messageStreams[msgID][i]
		ch <- req
		if len(ch) > MessagesQueueSize/2 {
			log.Debug("[sentry] consuming is slow, drop 50% of old messages", "msgID", msgID.String())
			// evict old messages from channel
			for j := 0; j < MessagesQueueSize/4; j++ {
				select {
				case <-ch:
				default:
				}
			}
		}
	}
}

func (ss *GrpcServer) hasSubscribers(msgID proto_sentry.MessageId) bool {
	ss.messageStreamsLock.RLock()
	defer ss.messageStreamsLock.RUnlock()
	return ss.messageStreams[msgID] != nil && len(ss.messageStreams[msgID]) > 0
	//	log.Error("Sending msg to core P2P failed", "msg", proto_sentry.MessageId_name[int32(streamMsg.msgId)], "err", err)
}

func (ss *GrpcServer) addMessagesStream(ids []proto_sentry.MessageId, ch chan *proto_sentry.InboundMessage) func() {
	ss.messageStreamsLock.Lock()
	defer ss.messageStreamsLock.Unlock()
	if ss.messageStreams == nil {
		ss.messageStreams = map[proto_sentry.MessageId]map[uint64]chan *proto_sentry.InboundMessage{}
	}

	ss.messagesSubscriberID++
	for _, id := range ids {
		m, ok := ss.messageStreams[id]
		if !ok {
			m = map[uint64]chan *proto_sentry.InboundMessage{}
			ss.messageStreams[id] = m
		}
		m[ss.messagesSubscriberID] = ch
	}

	sID := ss.messagesSubscriberID
	return func() {
		ss.messageStreamsLock.Lock()
		defer ss.messageStreamsLock.Unlock()
		for _, id := range ids {
			delete(ss.messageStreams[id], sID)
		}
	}
}

const MessagesQueueSize = 1024 // one such queue per client of .Messages stream
func (ss *GrpcServer) Messages(req *proto_sentry.MessagesRequest, server proto_sentry.Sentry_MessagesServer) error {
	log.Trace("[Messages] new subscriber", "to", req.Ids)
	ch := make(chan *proto_sentry.InboundMessage, MessagesQueueSize)
	defer close(ch)
	clean := ss.addMessagesStream(req.Ids, ch)
	defer clean()

	for {
		select {
		case <-ss.ctx.Done():
			return nil
		case <-server.Context().Done():
			return nil
		case in := <-ch:
			if err := server.Send(in); err != nil {
				log.Warn("Sending msg to core P2P failed", "msg", in.Id.String(), "err", err)
				return err
			}
		}
	}
}

// Close performs cleanup operations for the sentry
func (ss *GrpcServer) Close() {
	if ss.P2pServer != nil {
		ss.P2pServer.Stop()
	}
}

func (ss *GrpcServer) sendNewPeerToClients(peerID *proto_types.H512) {
	if err := ss.peersStreams.Broadcast(&proto_sentry.PeerEvent{PeerId: peerID, EventId: proto_sentry.PeerEvent_Connect}); err != nil {
		log.Warn("Sending new peer notice to core P2P failed", "err", err)
	}
}

func (ss *GrpcServer) sendGonePeerToClients(peerID *proto_types.H512) {
	if err := ss.peersStreams.Broadcast(&proto_sentry.PeerEvent{PeerId: peerID, EventId: proto_sentry.PeerEvent_Disconnect}); err != nil {
		log.Warn("Sending gone peer notice to core P2P failed", "err", err)
	}
}

func (ss *GrpcServer) PeerEvents(req *proto_sentry.PeerEventsRequest, server proto_sentry.Sentry_PeerEventsServer) error {
	clean := ss.peersStreams.Add(server)
	defer clean()
	select {
	case <-ss.ctx.Done():
		return nil
	case <-server.Context().Done():
		return nil
	}
}

func (ss *GrpcServer) NodeInfo(_ context.Context, _ *emptypb.Empty) (*proto_types.NodeInfoReply, error) {
	if ss.P2pServer == nil {
		return nil, errors.New("p2p server was not started")
	}

	info := ss.P2pServer.NodeInfo()
	ret := &proto_types.NodeInfoReply{
		Id:    info.ID,
		Name:  info.Name,
		Enode: info.Enode,
		Enr:   info.ENR,
		Ports: &proto_types.NodeInfoPorts{
			Discovery: uint32(info.Ports.Discovery),
			Listener:  uint32(info.Ports.Listener),
		},
		ListenerAddr: info.ListenAddr,
	}

	protos, err := json.Marshal(info.Protocols)
	if err != nil {
		return nil, fmt.Errorf("cannot encode protocols map: %w", err)
	}

	ret.Protocols = protos
	return ret, nil
}

// PeersStreams - it's safe to use this class as non-pointer
type PeersStreams struct {
	mu      sync.RWMutex
	id      uint
	streams map[uint]proto_sentry.Sentry_PeerEventsServer
}

func NewPeersStreams() *PeersStreams {
	return &PeersStreams{}
}

func (s *PeersStreams) Add(stream proto_sentry.Sentry_PeerEventsServer) (remove func()) {
	s.mu.Lock()
	defer s.mu.Unlock()
	if s.streams == nil {
		s.streams = make(map[uint]proto_sentry.Sentry_PeerEventsServer)
	}
	s.id++
	id := s.id
	s.streams[id] = stream
	return func() { s.remove(id) }
}

func (s *PeersStreams) doBroadcast(reply *proto_sentry.PeerEvent) (ids []uint, errs []error) {
	s.mu.RLock()
	defer s.mu.RUnlock()
	for id, stream := range s.streams {
		err := stream.Send(reply)
		if err != nil {
			select {
			case <-stream.Context().Done():
				ids = append(ids, id)
			default:
			}
			errs = append(errs, err)
		}
	}
	return
}

func (s *PeersStreams) Broadcast(reply *proto_sentry.PeerEvent) (errs []error) {
	var ids []uint
	ids, errs = s.doBroadcast(reply)
	if len(ids) > 0 {
		s.mu.Lock()
		defer s.mu.Unlock()
	}
	for _, id := range ids {
		delete(s.streams, id)
	}
	return errs
}

func (s *PeersStreams) Len() int {
	s.mu.RLock()
	defer s.mu.RUnlock()
	return len(s.streams)
}

func (s *PeersStreams) remove(id uint) {
	s.mu.Lock()
	defer s.mu.Unlock()
	_, ok := s.streams[id]
	if !ok { // double-unsubscribe support
		return
	}
	delete(s.streams, id)
}<|MERGE_RESOLUTION|>--- conflicted
+++ resolved
@@ -758,20 +758,6 @@
 	return &emptypb.Empty{}, nil
 }
 
-<<<<<<< HEAD
-func (ss *GrpcServer) PeerUseless(_ context.Context, req *proto_sentry.PeerUselessRequest) (*emptypb.Empty, error) {
-	peerID := ConvertH512ToPeerID(req.PeerId)
-	peerInfo := ss.getPeer(peerID)
-	if ss.statusData != nil && peerInfo != nil && !peerInfo.peer.Info().Network.Static && !peerInfo.peer.Info().Network.Trusted {
-		ss.removePeer(peerID)
-		printablePeerID := hex.EncodeToString(peerID[:])
-		log.Debug("[p2p] Removed useless peer", "peerId", printablePeerID, "name", peerInfo.peer.Name())
-	}
-	return &emptypb.Empty{}, nil
-}
-
-=======
->>>>>>> d8d04663
 func (ss *GrpcServer) findBestPeersWithPermit(peerCount int) []*PeerInfo {
 	// Choose peer(s) that we can send this request to, with maximum number of permits
 	now := time.Now()
