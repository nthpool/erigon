--- conflicted
+++ resolved
@@ -15,12 +15,9 @@
 //go:embed poachiado.json
 var Chiado []byte
 
-<<<<<<< HEAD
-=======
 //go:embed test.json
 var Test []byte
 
->>>>>>> d8d04663
 func GetConfigByChain(chainName string) []byte {
 	switch chainName {
 	case networkname.SokolChainName:
