--- conflicted
+++ resolved
@@ -11,11 +11,7 @@
 var Certifier []byte
 
 //go:embed registrar.json
-<<<<<<< HEAD
-var Registrar []byte
-=======
 var Registrar []byte
 
 //go:embed withdrawal.json
-var Withdrawal []byte
->>>>>>> d8d04663
+var Withdrawal []byte