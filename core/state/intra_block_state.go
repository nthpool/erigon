--- conflicted
+++ resolved
@@ -25,11 +25,6 @@
 	"github.com/ledgerwatch/erigon-lib/chain"
 	libcommon "github.com/ledgerwatch/erigon-lib/common"
 	types2 "github.com/ledgerwatch/erigon-lib/types"
-<<<<<<< HEAD
-	"golang.org/x/exp/maps"
-
-=======
->>>>>>> d8d04663
 	"github.com/ledgerwatch/erigon/common/u256"
 	"github.com/ledgerwatch/erigon/core/types"
 	"github.com/ledgerwatch/erigon/core/types/accounts"
@@ -122,17 +117,6 @@
 // Reset clears out all ephemeral state objects from the state db, but keeps
 // the underlying state trie to avoid reloading data for the next operations.
 func (sdb *IntraBlockState) Reset() {
-<<<<<<< HEAD
-	maps.Clear(sdb.nilAccounts)
-	maps.Clear(sdb.stateObjects)
-	maps.Clear(sdb.stateObjectsDirty)
-	sdb.thash = libcommon.Hash{}
-	sdb.bhash = libcommon.Hash{}
-	sdb.txIndex = 0
-	maps.Clear(sdb.logs)
-	sdb.logSize = 0
-	maps.Clear(sdb.balanceInc)
-=======
 	sdb.nilAccounts = make(map[libcommon.Address]struct{})
 	sdb.stateObjects = make(map[libcommon.Address]*stateObject)
 	sdb.stateObjectsDirty = make(map[libcommon.Address]struct{})
@@ -142,7 +126,6 @@
 	sdb.bhash = libcommon.Hash{}
 	sdb.txIndex = 0
 	sdb.logSize = 0
->>>>>>> d8d04663
 }
 
 func (sdb *IntraBlockState) AddLog(log2 *types.Log) {
