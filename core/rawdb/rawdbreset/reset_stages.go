--- conflicted
+++ resolved
@@ -89,8 +89,6 @@
 	// ensure no garbage records left (it may happen if db is inconsistent)
 	if err := tx.ForEach(kv.BlockBody, hexutility.EncodeTs(2), func(k, _ []byte) error { return tx.Delete(kv.BlockBody, k) }); err != nil {
 		return err
-<<<<<<< HEAD
-=======
 	}
 	ethtx := kv.EthTx
 	transactionV3, err := kvcfg.TransactionsV3.Enabled(tx)
@@ -99,16 +97,11 @@
 	}
 	if transactionV3 {
 		ethtx = kv.EthTxV3
->>>>>>> d8d04663
 	}
 
 	if err := clearTables(context.Background(), db, tx,
 		kv.NonCanonicalTxs,
-<<<<<<< HEAD
-		kv.EthTx,
-=======
 		ethtx,
->>>>>>> d8d04663
 		kv.MaxTxNum,
 	); err != nil {
 		return err
