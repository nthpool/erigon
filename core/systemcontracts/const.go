package systemcontracts

import (
	libcommon "github.com/ledgerwatch/erigon-lib/common"
)

var (
	// genesis contracts
	ValidatorContract          = libcommon.HexToAddress("0x0000000000000000000000000000000000001000")
	SlashContract              = libcommon.HexToAddress("0x0000000000000000000000000000000000001001")
	SystemRewardContract       = libcommon.HexToAddress("0x0000000000000000000000000000000000001002")
	LightClientContract        = libcommon.HexToAddress("0x0000000000000000000000000000000000001003")
	TokenHubContract           = libcommon.HexToAddress("0x0000000000000000000000000000000000001004")
	RelayerIncentivizeContract = libcommon.HexToAddress("0x0000000000000000000000000000000000001005")
	RelayerHubContract         = libcommon.HexToAddress("0x0000000000000000000000000000000000001006")
	GovHubContract             = libcommon.HexToAddress("0x0000000000000000000000000000000000001007")
	TokenManagerContract       = libcommon.HexToAddress("0x0000000000000000000000000000000000001008")
<<<<<<< HEAD
=======
	MaticTokenContract         = libcommon.HexToAddress("0x0000000000000000000000000000000000001010")
>>>>>>> d8d04663
	CrossChainContract         = libcommon.HexToAddress("0x0000000000000000000000000000000000002000")
	StakingContract            = libcommon.HexToAddress("0x0000000000000000000000000000000000002001")
)<|MERGE_RESOLUTION|>--- conflicted
+++ resolved
@@ -15,10 +15,7 @@
 	RelayerHubContract         = libcommon.HexToAddress("0x0000000000000000000000000000000000001006")
 	GovHubContract             = libcommon.HexToAddress("0x0000000000000000000000000000000000001007")
 	TokenManagerContract       = libcommon.HexToAddress("0x0000000000000000000000000000000000001008")
-<<<<<<< HEAD
-=======
 	MaticTokenContract         = libcommon.HexToAddress("0x0000000000000000000000000000000000001010")
->>>>>>> d8d04663
 	CrossChainContract         = libcommon.HexToAddress("0x0000000000000000000000000000000000002000")
 	StakingContract            = libcommon.HexToAddress("0x0000000000000000000000000000000000002001")
 )