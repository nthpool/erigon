// Copyright 2020 The go-ethereum Authors
// This file is part of the go-ethereum library.
//
// The go-ethereum library is free software: you can redistribute it and/or modify
// it under the terms of the GNU Lesser General Public License as published by
// the Free Software Foundation, either version 3 of the License, or
// (at your option) any later version.
//
// The go-ethereum library is distributed in the hope that it will be useful,
// but WITHOUT ANY WARRANTY; without even the implied warranty of
// MERCHANTABILITY or FITNESS FOR A PARTICULAR PURPOSE. See the
// GNU Lesser General Public License for more details.
//
// You should have received a copy of the GNU Lesser General Public License
// along with the go-ethereum library. If not, see <http://www.gnu.org/licenses/>.

package types

import (
	"errors"
	"fmt"
	"io"
	"math/big"
	"math/bits"

	"github.com/holiman/uint256"
	"github.com/ledgerwatch/erigon-lib/chain"
	libcommon "github.com/ledgerwatch/erigon-lib/common"
	types2 "github.com/ledgerwatch/erigon-lib/types"

	"github.com/ledgerwatch/erigon/common"
	"github.com/ledgerwatch/erigon/common/u256"
	"github.com/ledgerwatch/erigon/rlp"
)

type DynamicFeeTransaction struct {
	CommonTx
	Tip        *uint256.Int
	FeeCap     *uint256.Int
	AccessList types2.AccessList
}

func (tx DynamicFeeTransaction) GetPrice() *uint256.Int   { return tx.Tip }
func (tx *DynamicFeeTransaction) GetFeeCap() *uint256.Int { return tx.FeeCap }
func (tx *DynamicFeeTransaction) GetTip() *uint256.Int    { return tx.Tip }
func (tx DynamicFeeTransaction) GetEffectiveGasTip(baseFee *uint256.Int) *uint256.Int {
	if baseFee == nil {
		return tx.GetTip()
	}
	gasFeeCap := tx.GetFeeCap()
	// return 0 because effectiveFee cant be < 0
	if gasFeeCap.Lt(baseFee) {
		return uint256.NewInt(0)
	}
	effectiveFee := new(uint256.Int).Sub(gasFeeCap, baseFee)
	if tx.GetTip().Lt(effectiveFee) {
		return tx.GetTip()
	} else {
		return effectiveFee
	}
}

func (tx DynamicFeeTransaction) Cost() *uint256.Int {
	total := new(uint256.Int).SetUint64(tx.Gas)
	total.Mul(total, tx.Tip)
	total.Add(total, tx.Value)
	return total
}

// copy creates a deep copy of the transaction data and initializes all fields.
func (tx DynamicFeeTransaction) copy() *DynamicFeeTransaction {
	cpy := &DynamicFeeTransaction{
		CommonTx: CommonTx{
			TransactionMisc: TransactionMisc{
				time: tx.time,
			},
			ChainID: new(uint256.Int),
			Nonce:   tx.Nonce,
			To:      tx.To, // TODO: copy pointed-to address
			Data:    common.CopyBytes(tx.Data),
			Gas:     tx.Gas,
			// These are copied below.
			Value: new(uint256.Int),
		},
		AccessList: make(types2.AccessList, len(tx.AccessList)),
		Tip:        new(uint256.Int),
		FeeCap:     new(uint256.Int),
	}
	copy(cpy.AccessList, tx.AccessList)
	if tx.Value != nil {
		cpy.Value.Set(tx.Value)
	}
	if tx.ChainID != nil {
		cpy.ChainID.Set(tx.ChainID)
	}
	if tx.Tip != nil {
		cpy.Tip.Set(tx.Tip)
	}
	if tx.FeeCap != nil {
		cpy.FeeCap.Set(tx.FeeCap)
	}
	cpy.V.Set(&tx.V)
	cpy.R.Set(&tx.R)
	cpy.S.Set(&tx.S)
	return cpy
}

func (tx DynamicFeeTransaction) GetAccessList() types2.AccessList {
	return tx.AccessList
}

func (tx DynamicFeeTransaction) EncodingSize() int {
	payloadSize, _, _, _ := tx.payloadSize()
	envelopeSize := payloadSize
	// Add envelope size and type size
	if payloadSize >= 56 {
		envelopeSize += (bits.Len(uint(payloadSize)) + 7) / 8
	}
	envelopeSize += 2
	return envelopeSize
}

func (tx DynamicFeeTransaction) payloadSize() (payloadSize int, nonceLen, gasLen, accessListLen int) {
	// size of ChainID
	payloadSize++
	payloadSize += rlp.Uint256LenExcludingHead(tx.ChainID)
	// size of Nonce
	payloadSize++
	nonceLen = rlp.IntLenExcludingHead(tx.Nonce)
	payloadSize += nonceLen
	// size of MaxPriorityFeePerGas
	payloadSize++
	payloadSize += rlp.Uint256LenExcludingHead(tx.Tip)
	// size of MaxFeePerGas
	payloadSize++
	payloadSize += rlp.Uint256LenExcludingHead(tx.FeeCap)
	// size of Gas
	payloadSize++
	gasLen = rlp.IntLenExcludingHead(tx.Gas)
	payloadSize += gasLen
	// size of To
	payloadSize++
	if tx.To != nil {
		payloadSize += 20
	}
	// size of Value
	payloadSize++
	payloadSize += rlp.Uint256LenExcludingHead(tx.Value)
	// size of Data
	payloadSize++
	switch len(tx.Data) {
	case 0:
	case 1:
		if tx.Data[0] >= 128 {
			payloadSize++
		}
	default:
		if len(tx.Data) >= 56 {
			payloadSize += (bits.Len(uint(len(tx.Data))) + 7) / 8
		}
		payloadSize += len(tx.Data)
	}
	// size of AccessList
	payloadSize++
	accessListLen = accessListSize(tx.AccessList)
	if accessListLen >= 56 {
		payloadSize += (bits.Len(uint(accessListLen)) + 7) / 8
	}
	payloadSize += accessListLen
	// size of V
	payloadSize++
	payloadSize += rlp.Uint256LenExcludingHead(&tx.V)
	// size of R
	payloadSize++
	payloadSize += rlp.Uint256LenExcludingHead(&tx.R)
	// size of S
	payloadSize++
	payloadSize += rlp.Uint256LenExcludingHead(&tx.S)
	return payloadSize, nonceLen, gasLen, accessListLen
}

func (tx *DynamicFeeTransaction) WithSignature(signer Signer, sig []byte) (Transaction, error) {
	cpy := tx.copy()
	r, s, v, err := signer.SignatureValues(tx, sig)
	if err != nil {
		return nil, err
	}
	cpy.R.Set(r)
	cpy.S.Set(s)
	cpy.V.Set(v)
	cpy.ChainID = signer.ChainID()
	return cpy, nil
}

func (tx *DynamicFeeTransaction) FakeSign(address libcommon.Address) (Transaction, error) {
	cpy := tx.copy()
	cpy.R.Set(u256.Num1)
	cpy.S.Set(u256.Num1)
	cpy.V.Set(u256.Num4)
	cpy.from.Store(address)
	return cpy, nil
}

// MarshalBinary returns the canonical encoding of the transaction.
// For legacy transactions, it returns the RLP encoding. For EIP-2718 typed
// transactions, it returns the type and payload.
func (tx DynamicFeeTransaction) MarshalBinary(w io.Writer) error {
	payloadSize, nonceLen, gasLen, accessListLen := tx.payloadSize()
	var b [33]byte
	// encode TxType
	b[0] = DynamicFeeTxType
	if _, err := w.Write(b[:1]); err != nil {
		return err
	}
	if err := tx.encodePayload(w, b[:], payloadSize, nonceLen, gasLen, accessListLen); err != nil {
		return err
	}
	return nil
}

func (tx DynamicFeeTransaction) encodePayload(w io.Writer, b []byte, payloadSize, nonceLen, gasLen, accessListLen int) error {
	// prefix
	if err := EncodeStructSizePrefix(payloadSize, w, b); err != nil {
		return err
	}
	// encode ChainID
	if err := tx.ChainID.EncodeRLP(w); err != nil {
		return err
	}
	// encode Nonce
	if err := rlp.EncodeInt(tx.Nonce, w, b); err != nil {
		return err
	}
	// encode MaxPriorityFeePerGas
	if err := tx.Tip.EncodeRLP(w); err != nil {
		return err
	}
	// encode MaxFeePerGas
	if err := tx.FeeCap.EncodeRLP(w); err != nil {
		return err
	}
	// encode Gas
	if err := rlp.EncodeInt(tx.Gas, w, b); err != nil {
		return err
	}
	// encode To
	if tx.To == nil {
		b[0] = 128
	} else {
		b[0] = 128 + 20
	}
	if _, err := w.Write(b[:1]); err != nil {
		return err
	}
	if tx.To != nil {
		if _, err := w.Write(tx.To.Bytes()); err != nil {
			return err
		}
	}
	// encode Value
	if err := tx.Value.EncodeRLP(w); err != nil {
		return err
	}
	// encode Data
	if err := rlp.EncodeString(tx.Data, w, b); err != nil {
		return err
	}
	// prefix
	if err := EncodeStructSizePrefix(accessListLen, w, b); err != nil {
		return err
	}
	// encode AccessList
	if err := encodeAccessList(tx.AccessList, w, b); err != nil {
		return err
	}
	// encode V
	if err := tx.V.EncodeRLP(w); err != nil {
		return err
	}
	// encode R
	if err := tx.R.EncodeRLP(w); err != nil {
		return err
	}
	// encode S
	if err := tx.S.EncodeRLP(w); err != nil {
		return err
	}
	return nil
}

func (tx DynamicFeeTransaction) EncodeRLP(w io.Writer) error {
	payloadSize, nonceLen, gasLen, accessListLen := tx.payloadSize()
	envelopeSize := payloadSize
	if payloadSize >= 56 {
		envelopeSize += (bits.Len(uint(payloadSize)) + 7) / 8
	}
	// size of struct prefix and TxType
	envelopeSize += 2
	var b [33]byte
	// envelope
	if err := rlp.EncodeStringSizePrefix(envelopeSize, w, b[:]); err != nil {
		return err
	}
	// encode TxType
	b[0] = DynamicFeeTxType
	if _, err := w.Write(b[:1]); err != nil {
		return err
	}
	if err := tx.encodePayload(w, b[:], payloadSize, nonceLen, gasLen, accessListLen); err != nil {
		return err
	}
	return nil
}

func (tx *DynamicFeeTransaction) DecodeRLP(s *rlp.Stream) error {
	_, err := s.List()
	if err != nil {
		return err
	}
	var b []byte
	if b, err = s.Uint256Bytes(); err != nil {
		return err
	}
	tx.ChainID = new(uint256.Int).SetBytes(b)
	if tx.Nonce, err = s.Uint(); err != nil {
		return err
	}
	if b, err = s.Uint256Bytes(); err != nil {
		return err
	}
	tx.Tip = new(uint256.Int).SetBytes(b)
	if b, err = s.Uint256Bytes(); err != nil {
		return err
	}
	tx.FeeCap = new(uint256.Int).SetBytes(b)
	if tx.Gas, err = s.Uint(); err != nil {
		return err
	}
	if b, err = s.Bytes(); err != nil {
		return err
	}
	if len(b) > 0 && len(b) != 20 {
		return fmt.Errorf("wrong size for To: %d", len(b))
	}
	if len(b) > 0 {
		tx.To = &libcommon.Address{}
		copy((*tx.To)[:], b)
	}
	if b, err = s.Uint256Bytes(); err != nil {
		return err
	}
	tx.Value = new(uint256.Int).SetBytes(b)
	if tx.Data, err = s.Bytes(); err != nil {
		return err
	}
	// decode AccessList
	tx.AccessList = types2.AccessList{}
	if err = decodeAccessList(&tx.AccessList, s); err != nil {
		return err
	}
	// decode V
	if b, err = s.Uint256Bytes(); err != nil {
		return err
	}
	tx.V.SetBytes(b)
	if b, err = s.Uint256Bytes(); err != nil {
		return err
	}
	tx.R.SetBytes(b)
	if b, err = s.Uint256Bytes(); err != nil {
		return err
	}
	tx.S.SetBytes(b)
	return s.ListEnd()
}

// AsMessage returns the transaction as a core.Message.
func (tx DynamicFeeTransaction) AsMessage(s Signer, baseFee *big.Int, rules *chain.Rules) (Message, error) {
	msg := Message{
		nonce:      tx.Nonce,
		gasLimit:   tx.Gas,
		gasPrice:   *tx.FeeCap,
		tip:        *tx.Tip,
		feeCap:     *tx.FeeCap,
		to:         tx.To,
		amount:     *tx.Value,
		data:       tx.Data,
		accessList: tx.AccessList,
		checkNonce: true,
	}
	if !rules.IsLondon {
		return msg, errors.New("eip-1559 transactions require London")
	}
	if baseFee != nil {
		overflow := msg.gasPrice.SetFromBig(baseFee)
		if overflow {
			return msg, fmt.Errorf("gasPrice higher than 2^256-1")
		}
	}
	msg.gasPrice.Add(&msg.gasPrice, tx.Tip)
	if msg.gasPrice.Gt(tx.FeeCap) {
		msg.gasPrice.Set(tx.FeeCap)
	}

	var err error
	msg.from, err = tx.Sender(s)
	return msg, err
}

// Hash computes the hash (but not for signatures!)
func (tx *DynamicFeeTransaction) Hash() libcommon.Hash {
	if hash := tx.hash.Load(); hash != nil {
		return *hash.(*libcommon.Hash)
	}
	hash := prefixedRlpHash(DynamicFeeTxType, []interface{}{
		tx.ChainID,
		tx.Nonce,
		tx.Tip,
		tx.FeeCap,
		tx.Gas,
		tx.To,
		tx.Value,
		tx.Data,
		tx.AccessList,
		tx.V, tx.R, tx.S,
	})
	tx.hash.Store(&hash)
	return hash
}

func (tx DynamicFeeTransaction) SigningHash(chainID *big.Int) libcommon.Hash {
	return prefixedRlpHash(
		DynamicFeeTxType,
		[]interface{}{
			chainID,
			tx.Nonce,
			tx.Tip,
			tx.FeeCap,
			tx.Gas,
			tx.To,
			tx.Value,
			tx.Data,
			tx.AccessList,
		})
}

// accessors for innerTx.
func (tx DynamicFeeTransaction) Type() byte { return DynamicFeeTxType }

func (tx DynamicFeeTransaction) RawSignatureValues() (*uint256.Int, *uint256.Int, *uint256.Int) {
	return &tx.V, &tx.R, &tx.S
}

func (tx *DynamicFeeTransaction) Sender(signer Signer) (libcommon.Address, error) {
	if sc := tx.from.Load(); sc != nil {
		return sc.(libcommon.Address), nil
	}
	addr, err := signer.Sender(tx)
	if err != nil {
		return libcommon.Address{}, err
	}
	tx.from.Store(addr)
	return addr, nil
}

<<<<<<< HEAD
// NewTransaction creates an unsigned eip1559 transaction.
=======
// NewEIP1559Transaction creates an unsigned eip1559 transaction.
>>>>>>> d8d04663
func NewEIP1559Transaction(chainID uint256.Int, nonce uint64, to libcommon.Address, amount *uint256.Int, gasLimit uint64, gasPrice *uint256.Int, gasTip *uint256.Int, gasFeeCap *uint256.Int, data []byte) *DynamicFeeTransaction {
	return &DynamicFeeTransaction{
		CommonTx: CommonTx{
			ChainID: &chainID,
			Nonce:   nonce,
			To:      &to,
			Value:   amount,
			Gas:     gasLimit,
			Data:    data,
		},
		Tip:    gasTip,
		FeeCap: gasFeeCap,
	}
}<|MERGE_RESOLUTION|>--- conflicted
+++ resolved
@@ -463,11 +463,7 @@
 	return addr, nil
 }
 
-<<<<<<< HEAD
-// NewTransaction creates an unsigned eip1559 transaction.
-=======
 // NewEIP1559Transaction creates an unsigned eip1559 transaction.
->>>>>>> d8d04663
 func NewEIP1559Transaction(chainID uint256.Int, nonce uint64, to libcommon.Address, amount *uint256.Int, gasLimit uint64, gasPrice *uint256.Int, gasTip *uint256.Int, gasFeeCap *uint256.Int, data []byte) *DynamicFeeTransaction {
 	return &DynamicFeeTransaction{
 		CommonTx: CommonTx{
