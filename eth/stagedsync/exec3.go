package stagedsync

import (
	"bytes"
	"container/heap"
	"context"
	"encoding/binary"
	"errors"
	"fmt"
	"os"
	"path/filepath"
	"runtime"
	"sync"
	"time"

	"github.com/VictoriaMetrics/metrics"
	"github.com/c2h5oh/datasize"
	"github.com/ledgerwatch/erigon-lib/chain"
	"github.com/ledgerwatch/erigon-lib/common"
	"github.com/ledgerwatch/erigon-lib/common/datadir"
	"github.com/ledgerwatch/erigon-lib/common/dbg"
	"github.com/ledgerwatch/erigon-lib/common/dir"
	"github.com/ledgerwatch/erigon-lib/etl"
	"github.com/ledgerwatch/erigon-lib/kv"
	kv2 "github.com/ledgerwatch/erigon-lib/kv/mdbx"
	"github.com/ledgerwatch/erigon-lib/kv/rawdbv3"
	libstate "github.com/ledgerwatch/erigon-lib/state"
	state2 "github.com/ledgerwatch/erigon-lib/state"
	"github.com/ledgerwatch/log/v3"
	"github.com/torquem-ch/mdbx-go/mdbx"
	atomic2 "go.uber.org/atomic"

	"github.com/ledgerwatch/erigon/cmd/state/exec22"
	"github.com/ledgerwatch/erigon/cmd/state/exec3"
	"github.com/ledgerwatch/erigon/common/math"
	"github.com/ledgerwatch/erigon/consensus"
	"github.com/ledgerwatch/erigon/core"
	"github.com/ledgerwatch/erigon/core/rawdb"
	"github.com/ledgerwatch/erigon/core/rawdb/rawdbhelpers"
	"github.com/ledgerwatch/erigon/core/state"
	"github.com/ledgerwatch/erigon/core/types"
	"github.com/ledgerwatch/erigon/eth/ethconfig"
	"github.com/ledgerwatch/erigon/eth/ethconfig/estimate"
	"github.com/ledgerwatch/erigon/eth/stagedsync/stages"
	"github.com/ledgerwatch/erigon/turbo/services"
)

var ExecStepsInDB = metrics.NewCounter(`exec_steps_in_db`) //nolint

func NewProgress(prevOutputBlockNum, commitThreshold uint64, workersCount int, logPrefix string) *Progress {
	return &Progress{prevTime: time.Now(), prevOutputBlockNum: prevOutputBlockNum, commitThreshold: commitThreshold, workersCount: workersCount, logPrefix: logPrefix}
}

type Progress struct {
	prevTime           time.Time
	prevCount          uint64
	prevOutputBlockNum uint64
	prevRepeatCount    uint64
	commitThreshold    uint64

	workersCount int
	logPrefix    string
}

func (p *Progress) Log(rs *state.StateV3, rwsLen int, queueSize, doneCount, inputBlockNum, outputBlockNum, outTxNum, repeatCount uint64, resultsSize uint64, resultCh chan *exec22.TxTask, idxStepsAmountInDB float64) {
	ExecStepsInDB.Set(uint64(idxStepsAmountInDB * 100))
	var m runtime.MemStats
	dbg.ReadMemStats(&m)
	sizeEstimate := rs.SizeEstimate()
	queueLen := rs.QueueLen()
	currentTime := time.Now()
	interval := currentTime.Sub(p.prevTime)
	speedTx := float64(doneCount-p.prevCount) / (float64(interval) / float64(time.Second))
	//speedBlock := float64(outputBlockNum-p.prevOutputBlockNum) / (float64(interval) / float64(time.Second))
	var repeatRatio float64
	if doneCount > p.prevCount {
		repeatRatio = 100.0 * float64(repeatCount-p.prevRepeatCount) / float64(doneCount-p.prevCount)
	}
	log.Info(fmt.Sprintf("[%s] Transaction replay", p.logPrefix),
		//"workers", workerCount,
		"blk", outputBlockNum,
		//"blk/s", fmt.Sprintf("%.1f", speedBlock),
		"tx/s", fmt.Sprintf("%.1f", speedTx),
		"pipe", fmt.Sprintf("%d/%d->%d/%d->%d/%d", queueLen, queueSize, rwsLen, queueSize, len(resultCh), cap(resultCh)),
		"resultsSize", common.ByteCount(resultsSize),
		"repeatRatio", fmt.Sprintf("%.2f%%", repeatRatio),
		"workers", p.workersCount,
		"buffer", fmt.Sprintf("%s/%s", common.ByteCount(sizeEstimate), common.ByteCount(p.commitThreshold)),
		"idxStepsInDB", fmt.Sprintf("%.2f", idxStepsAmountInDB),
<<<<<<< HEAD
		"inBlk", atomic.LoadUint64(&inputBlockNum),
=======
		"inBlk", inputBlockNum,
>>>>>>> d8d04663
		"step", fmt.Sprintf("%.1f", float64(outTxNum)/float64(ethconfig.HistoryV3AggregationStep)),
		"alloc", common.ByteCount(m.Alloc), "sys", common.ByteCount(m.Sys),
	)
	//var txNums []string
	//for _, t := range rws {
	//	txNums = append(txNums, fmt.Sprintf("%d", t.TxNum))
	//}
	//s := strings.Join(txNums, ",")
	//log.Info(fmt.Sprintf("[%s] Transaction replay queue", logPrefix), "txNums", s)

	p.prevTime = currentTime
	p.prevCount = doneCount
	p.prevOutputBlockNum = outputBlockNum
	p.prevRepeatCount = repeatCount
}

func ExecV3(ctx context.Context,
	execStage *StageState, u Unwinder, workerCount int, cfg ExecuteBlockCfg, applyTx kv.RwTx,
	parallel bool, rs *state.StateV3, logPrefix string,
	logger log.Logger,
	maxBlockNum uint64,
) error {
	batchSize, chainDb := cfg.batchSize, cfg.db
	blockReader := cfg.blockReader
	agg, engine := cfg.agg, cfg.engine
	chainConfig, genesis := cfg.chainConfig, cfg.genesis
	blockSnapshots := blockReader.(WithSnapshots).Snapshots()

	useExternalTx := applyTx != nil
	if !useExternalTx && !parallel {
		var err error
		applyTx, err = chainDb.BeginRw(ctx)
		if err != nil {
			return err
		}
		defer applyTx.Rollback()
	} else {
		if blockSnapshots.Cfg().Enabled {
			defer blockSnapshots.EnableMadvNormal().DisableReadAhead()
		}
	}

	var block, stageProgress uint64
	var maxTxNum uint64
	var outputTxNum = atomic2.NewUint64(0)
	var inputTxNum uint64
	if execStage.BlockNumber > 0 {
		stageProgress = execStage.BlockNumber
		block = execStage.BlockNumber + 1
	}
	if applyTx != nil {
		agg.SetTx(applyTx)
		if dbg.DiscardHistory() {
			defer agg.DiscardHistory().FinishWrites()
		} else {
			defer agg.StartWrites().FinishWrites()
		}

		var err error
		maxTxNum, err = rawdbv3.TxNums.Max(applyTx, maxBlockNum)
		if err != nil {
			return err
		}
		if block > 0 {
			_outputTxNum, err := rawdbv3.TxNums.Max(applyTx, execStage.BlockNumber)
			if err != nil {
				return err
			}
			outputTxNum.Store(_outputTxNum)
			outputTxNum.Inc()
			inputTxNum = outputTxNum.Load()
		}
	} else {
		if err := chainDb.View(ctx, func(tx kv.Tx) error {
			var err error
			maxTxNum, err = rawdbv3.TxNums.Max(tx, maxBlockNum)
			if err != nil {
				return err
			}
			if block > 0 {
				_outputTxNum, err := rawdbv3.TxNums.Max(tx, execStage.BlockNumber)
				if err != nil {
					return err
				}
				outputTxNum.Store(_outputTxNum)
				outputTxNum.Inc()
				inputTxNum = outputTxNum.Load()
			}
			return nil
		}); err != nil {
			return err
		}
	}
	agg.SetTxNum(inputTxNum)

<<<<<<< HEAD
	var inputBlockNum, outputBlockNum = atomic2.NewUint64(0), atomic2.NewUint64(0)
=======
	var outputBlockNum = syncMetrics[stages.Execution]
	var inputBlockNum = atomic2.NewUint64(0)
>>>>>>> d8d04663
	var count uint64
	var repeatCount, triggerCount = atomic2.NewUint64(0), atomic2.NewUint64(0)
	var resultsSize = atomic2.NewInt64(0)
	var lock sync.RWMutex

<<<<<<< HEAD
	rws := &exec22.TxTaskQueue{}
	heap.Init(rws)

	queueSize := workerCount // workerCount * 4 // when wait cond can be moved inside txs loop
	execWorkers, applyWorker, resultCh, stopWorkers, waitWorkers := exec3.NewWorkersPool(lock.RLocker(), ctx, parallel, chainDb, rs, blockReader, chainConfig, logger, genesis, engine, workerCount+1)
	defer stopWorkers()

=======
	queueSize := workerCount // workerCount * 4 // when wait cond can be moved inside txs loop
	execWorkers, applyWorker, resultCh, stopWorkers, waitWorkers := exec3.NewWorkersPool(lock.RLocker(), ctx, parallel, chainDb, rs, blockReader, chainConfig, logger, genesis, engine, workerCount+1)
	defer stopWorkers()
	applyWorker.DiscardReadList()

	rws := &exec22.TxTaskQueue{}
	heap.Init(rws)
>>>>>>> d8d04663
	var rwsLock sync.Mutex
	rwsReceiveCond := sync.NewCond(&rwsLock)

	commitThreshold := batchSize.Bytes()
	resultsThreshold := int64(batchSize.Bytes())
	progress := NewProgress(block, commitThreshold, workerCount, execStage.LogPrefix())
	logEvery := time.NewTicker(20 * time.Second)
	defer logEvery.Stop()
	pruneEvery := time.NewTicker(2 * time.Second)
	defer pruneEvery.Stop()

	applyLoopWg := sync.WaitGroup{} // to wait for finishing of applyLoop after applyCtx cancel
	defer applyLoopWg.Wait()

	applyLoopInner := func(ctx context.Context) error {
		tx, err := chainDb.BeginRo(ctx)
		if err != nil {
			return err
		}
		defer tx.Rollback()

		applyWorker.ResetTx(tx)

		notifyReceived := func() { rwsReceiveCond.Signal() }
		var t time.Time
		var lastBlockNum uint64
<<<<<<< HEAD
		for outputTxNum.Load() < maxTxNum {
=======
		drainF := func(txTask *exec22.TxTask) (added int64) {
			rwsLock.Lock()
			defer rwsLock.Unlock()
			added += txTask.ResultsSize
			heap.Push(rws, txTask)

			for {
				select {
				case txTask, ok := <-resultCh:
					if !ok {
						return added
					}
					added += txTask.ResultsSize
					heap.Push(rws, txTask)
				default: // we are inside mutex section, can't block here
					return added
				}
			}
		}

		for outputTxNum.Load() <= maxTxNum {
>>>>>>> d8d04663
			select {
			case <-ctx.Done():
				return ctx.Err()
			case txTask, ok := <-resultCh:
				if !ok {
					return nil
				}
<<<<<<< HEAD
				if txTask.BlockNum > lastBlockNum {
					if lastBlockNum > 0 {
						core.BlockExecutionTimer.UpdateDuration(t)
					}
					lastBlockNum = txTask.BlockNum
					t = time.Now()
				}
				if err := func() error {
					rwsLock.Lock()
					defer rwsLock.Unlock()
					resultsSize.Add(txTask.ResultsSize)
					heap.Push(rws, txTask)
					if err := processResultQueue(rws, outputTxNum, rs, agg, tx, triggerCount, outputBlockNum, repeatCount, resultsSize, notifyReceived, applyWorker); err != nil {
						return err
					}
					return nil
				}(); err != nil {
					return err
				}

				syncMetrics[stages.Execution].Set(outputBlockNum.Load())
			}
=======
				added := drainF(txTask)
				resultsSize.Add(added)
			}

			processedResultSize, processedTxNum, conflicts, processedBlockNum, err := func() (processedResultSize int64, processedTxNum, conflicts, processedBlockNum uint64, err error) {
				rwsLock.Lock()
				defer rwsLock.Unlock()
				return processResultQueue(rws, outputTxNum.Load(), rs, agg, tx, triggerCount, notifyReceived, applyWorker)
			}()
			if err != nil {
				return err
			}
			resultsSize.Add(-processedResultSize)
			repeatCount.Add(conflicts)
			if processedBlockNum > lastBlockNum {
				outputBlockNum.Set(processedBlockNum)
				if lastBlockNum > 0 {
					core.BlockExecutionTimer.UpdateDuration(t)
				}
				lastBlockNum = processedBlockNum
				t = time.Now()
			}
			if processedTxNum > 0 {
				outputTxNum.Store(processedTxNum)
			}

>>>>>>> d8d04663
		}
		return nil
	}
	applyLoop := func(ctx context.Context, errCh chan error) {
		defer applyLoopWg.Done()
		if err := applyLoopInner(ctx); err != nil {
			if !errors.Is(err, context.Canceled) {
				errCh <- err
			}
		}
	}

	var rwLoopErrCh chan error

	var rwLoopWg sync.WaitGroup
	if parallel {
		// `rwLoop` lives longer than `applyLoop`
		rwLoop := func(ctx context.Context) error {
			tx, err := chainDb.BeginRw(ctx)
			if err != nil {
				return err
			}
			defer tx.Rollback()

			agg.SetTx(tx)
			if dbg.DiscardHistory() {
				defer agg.DiscardHistory().FinishWrites()
			} else {
				defer agg.StartWrites().FinishWrites()
			}

			defer applyLoopWg.Wait()
			applyCtx, cancelApplyCtx := context.WithCancel(ctx)
			defer cancelApplyCtx()
			applyLoopWg.Add(1)
			go applyLoop(applyCtx, rwLoopErrCh)
<<<<<<< HEAD
			for outputTxNum.Load() < maxTxNum {
=======
			for outputTxNum.Load() <= maxTxNum {
>>>>>>> d8d04663
				select {
				case <-ctx.Done():
					return ctx.Err()

				case <-logEvery.C:
					rwsLock.Lock()
					rwsLen := rws.Len()
					rwsLock.Unlock()

					stepsInDB := rawdbhelpers.IdxStepsCountV3(tx)
<<<<<<< HEAD
					progress.Log(rs, rwsLen, uint64(queueSize), rs.DoneCount(), inputBlockNum.Load(), outputBlockNum.Load(), outputTxNum.Load(), repeatCount.Load(), uint64(resultsSize.Load()), resultCh, stepsInDB)
=======
					progress.Log(rs, rwsLen, uint64(queueSize), rs.DoneCount(), inputBlockNum.Load(), outputBlockNum.Get(), outputTxNum.Load(), repeatCount.Load(), uint64(resultsSize.Load()), resultCh, stepsInDB)
>>>>>>> d8d04663
				case <-pruneEvery.C:
					if rs.SizeEstimate() < commitThreshold {
						// too much steps in db will slow-down everything: flush and prune
						// it means better spend time for pruning, before flushing more data to db
						// also better do it now - instead of before Commit() - because Commit does block execution
						stepsInDB := rawdbhelpers.IdxStepsCountV3(tx)
						if stepsInDB > 5 && rs.SizeEstimate() < uint64(float64(commitThreshold)*0.2) {
							if err = agg.Prune(ctx, ethconfig.HistoryV3AggregationStep*2); err != nil { // prune part of retired data, before commit
								panic(err)
							}
						}

						if err = agg.Flush(ctx, tx); err != nil {
							return err
						}
						if err = agg.PruneWithTiemout(ctx, 1*time.Second); err != nil {
							return err
						}
						break
					}

					cancelApplyCtx()
					applyLoopWg.Wait()

					var t1, t2, t3, t4 time.Duration
					commitStart := time.Now()
					log.Info("Committing...")
					if err := func() error {
						rwsLock.Lock()
						defer rwsLock.Unlock()
						// Drain results (and process) channel because read sets do not carry over
						for {
							var drained bool
							for !drained {
								select {
								case txTask, ok := <-resultCh:
									if !ok {
										return nil
									}
									resultsSize.Add(txTask.ResultsSize)
									heap.Push(rws, txTask)
								default:
									drained = true
								}
							}
							applyWorker.ResetTx(tx)
<<<<<<< HEAD
							if err := processResultQueue(rws, outputTxNum, rs, agg, tx, triggerCount, outputBlockNum, repeatCount, resultsSize, func() {}, applyWorker); err != nil {
								return err
							}
							syncMetrics[stages.Execution].Set(outputBlockNum.Load())
							if rws.Len() == 0 {
								break
							}
=======
							processedResultSize, processedTxNum, conflicts, processedBlockNum, err := processResultQueue(rws, outputTxNum.Load(), rs, agg, tx, triggerCount, func() {}, applyWorker)
							if err != nil {
								return err
							}
							resultsSize.Add(-processedResultSize)
							repeatCount.Add(conflicts)
							if processedBlockNum > 0 {
								outputBlockNum.Set(processedBlockNum)
							}
							if processedTxNum > 0 {
								outputTxNum.Store(processedTxNum)
							}

							if rws.Len() == 0 {
								break
							}
>>>>>>> d8d04663
						}
						rwsReceiveCond.Signal()
						lock.Lock() // This is to prevent workers from starting work on any new txTask
						defer lock.Unlock()
<<<<<<< HEAD
						// Drain results channel because read sets do not carry over
						var drained bool
						for !drained {
=======

					DrainLoop: // Drain results channel because read sets do not carry over
						for {
>>>>>>> d8d04663
							select {
							case txTask, ok := <-resultCh:
								if !ok {
									return nil
								}
								rs.AddWork(txTask)
							default:
<<<<<<< HEAD
								drained = true
=======
								break DrainLoop
>>>>>>> d8d04663
							}
						}

						// Drain results queue as well
						for rws.Len() > 0 {
							txTask := heap.Pop(rws).(*exec22.TxTask)
							resultsSize.Add(-txTask.ResultsSize)
							rs.AddWork(txTask)
						}
						t1 = time.Since(commitStart)
						tt := time.Now()
						if err := rs.Flush(ctx, tx, logPrefix, logEvery); err != nil {
							return err
						}
						t2 = time.Since(tt)

						tt = time.Now()
						if err := agg.Flush(ctx, tx); err != nil {
							return err
						}
						t3 = time.Since(tt)

<<<<<<< HEAD
						if err = execStage.Update(tx, outputBlockNum.Load()); err != nil {
=======
						if err = execStage.Update(tx, outputBlockNum.Get()); err != nil {
>>>>>>> d8d04663
							return err
						}

						tx.CollectMetrics()
						tt = time.Now()
						if err = tx.Commit(); err != nil {
							return err
						}
						t4 = time.Since(tt)
						for i := 0; i < len(execWorkers); i++ {
							execWorkers[i].ResetTx(nil)
						}

						return nil
					}(); err != nil {
						return err
					}
					if tx, err = chainDb.BeginRw(ctx); err != nil {
						return err
					}
					defer tx.Rollback()
					agg.SetTx(tx)

					applyCtx, cancelApplyCtx = context.WithCancel(ctx)
					defer cancelApplyCtx()
					applyLoopWg.Add(1)
					go applyLoop(applyCtx, rwLoopErrCh)

					log.Info("Committed", "time", time.Since(commitStart), "drain", t1, "rs.flush", t2, "agg.flush", t3, "tx.commit", t4)
				}
			}
			if err = rs.Flush(ctx, tx, logPrefix, logEvery); err != nil {
				return err
			}
			if err = agg.Flush(ctx, tx); err != nil {
				return err
			}
<<<<<<< HEAD
			if err = execStage.Update(tx, outputBlockNum.Load()); err != nil {
=======
			if err = execStage.Update(tx, outputBlockNum.Get()); err != nil {
>>>>>>> d8d04663
				return err
			}
			//if err = execStage.Update(tx, stageProgress); err != nil {
			//	panic(err)
			//}
			if err = tx.Commit(); err != nil {
				return err
			}
			return nil
		}

		rwLoopErrCh = make(chan error, 1)

		defer rwLoopWg.Wait()
		rwLoopCtx, rwLoopCancel := context.WithCancel(ctx)
		defer rwLoopCancel()
		rwLoopWg.Add(1)
		go func() {
			defer close(rwLoopErrCh)
			defer rwLoopWg.Done()

			defer applyLoopWg.Wait()
			defer rs.Finish()

			if err := rwLoop(rwLoopCtx); err != nil {
				rwLoopErrCh <- err
			}
		}()
	}

	if block < blockSnapshots.BlocksAvailable() {
		agg.KeepInDB(0)
		defer agg.KeepInDB(ethconfig.HistoryV3AggregationStep)
	}

	getHeaderFunc := func(hash common.Hash, number uint64) (h *types.Header) {
		var err error
		if parallel {
			if err = chainDb.View(ctx, func(tx kv.Tx) error {
				h, err = blockReader.Header(ctx, tx, hash, number)
				if err != nil {
					return err
				}
				return nil
			}); err != nil {
				panic(err)
			}
			return h
		} else {
			h, err = blockReader.Header(ctx, applyTx, hash, number)
			if err != nil {
				panic(err)
			}
			return h
		}
	}
	if !parallel {
		applyWorker.ResetTx(applyTx)
	}

	_, isPoSa := cfg.engine.(consensus.PoSA)
	//isBor := cfg.chainConfig.Bor != nil

	var b *types.Block
	var blockNum uint64
	var err error
Loop:
	for blockNum = block; blockNum <= maxBlockNum; blockNum++ {
		inputBlockNum.Store(blockNum)
		b, err = blockWithSenders(chainDb, applyTx, blockReader, blockNum)
		if err != nil {
			return err
		}
		if b == nil {
			// TODO: panic here and see that overall prodcess deadlock
			return fmt.Errorf("nil block %d", blockNum)
		}
		txs := b.Transactions()
		header := b.HeaderNoCopy()
		skipAnalysis := core.SkipAnalysis(chainConfig, blockNum)
		signer := *types.MakeSigner(chainConfig, blockNum)

		f := core.GetHashFn(header, getHeaderFunc)
		getHashFnMute := &sync.Mutex{}
		getHashFn := func(n uint64) common.Hash {
			getHashFnMute.Lock()
			defer getHashFnMute.Unlock()
			return f(n)
		}
		blockContext := core.NewEVMBlockContext(header, getHashFn, engine, nil /* author */)

		if parallel {
			select {
			case err := <-rwLoopErrCh:
				if err != nil {
					return err
				}
			default:
			}

			func() {
				needWait := rs.QueueLen() > queueSize
				if !needWait {
					return
				}
				rwsLock.Lock()
				defer rwsLock.Unlock()
				for rs.QueueLen() > queueSize || rws.Len() > queueSize || resultsSize.Load() >= resultsThreshold || rs.SizeEstimate() >= commitThreshold {
					select {
					case <-ctx.Done():
						return
					default:
					}
					rwsReceiveCond.Wait()
				}
			}()
		}
<<<<<<< HEAD
		rules := chainConfig.Rules(blockNum, b.Time())
		var gasUsed uint64
		for txIndex := -1; txIndex <= len(txs); txIndex++ {
			select {
			case <-ctx.Done():
				return ctx.Err()
			default:
			}
=======

		rules := chainConfig.Rules(blockNum, b.Time())
		var gasUsed uint64
		for txIndex := -1; txIndex <= len(txs); txIndex++ {
>>>>>>> d8d04663

			// Do not oversend, wait for the result heap to go under certain size
			txTask := &exec22.TxTask{
				BlockNum:        blockNum,
				Header:          header,
				Coinbase:        b.Coinbase(),
				Uncles:          b.Uncles(),
				Rules:           rules,
				Txs:             txs,
				TxNum:           inputTxNum,
				TxIndex:         txIndex,
				BlockHash:       b.Hash(),
				SkipAnalysis:    skipAnalysis,
				Final:           txIndex == len(txs),
				GetHashFn:       getHashFn,
				EvmBlockContext: blockContext,
				Withdrawals:     b.Withdrawals(),
			}
			if txIndex >= 0 && txIndex < len(txs) {
				txTask.Tx = txs[txIndex]
				txTask.TxAsMessage, err = txTask.Tx.AsMessage(signer, header.BaseFee, txTask.Rules)
				if err != nil {
					panic(err)
				}

				if sender, ok := txs[txIndex].GetSender(); ok {
					txTask.Sender = &sender
				} else {
					sender, err := signer.Sender(txTask.Tx)
					if err != nil {
						return err
					}
					txTask.Sender = &sender
					log.Warn("[Execution] expencive lazy sender recovery", "blockNum", txTask.BlockNum, "txIdx", txTask.TxIndex)
				}
			}

			if parallel {
				if txTask.TxIndex >= 0 && txTask.TxIndex < len(txs) {
					if ok := rs.RegisterSender(txTask); ok {
						rs.AddWork(txTask)
					}
				} else {
					rs.AddWork(txTask)
				}
			} else {
				count++
				applyWorker.RunTxTask(txTask)
				if err := func() error {
					if txTask.Final && !isPoSa {
						gasUsed += txTask.UsedGas
						if gasUsed != txTask.Header.GasUsed {
							if txTask.BlockNum > 0 { //Disable check for genesis. Maybe need somehow improve it in future - to satisfy TestExecutionSpec
								return fmt.Errorf("gas used by execution: %d, in header: %d, headerNum=%d, %x", gasUsed, txTask.Header.GasUsed, txTask.Header.Number.Uint64(), txTask.Header.Hash())
							}
						}
						gasUsed = 0
					} else {
						gasUsed += txTask.UsedGas
					}
					return nil
				}(); err != nil {
					if errors.Is(err, context.Canceled) || errors.Is(err, common.ErrStopped) {
						return err
					} else {
						log.Warn(fmt.Sprintf("[%s] Execution failed", logPrefix), "block", blockNum, "hash", header.Hash().String(), "err", err)
						if cfg.hd != nil {
							cfg.hd.ReportBadHeaderPoS(header.Hash(), header.ParentHash)
						}
						if cfg.badBlockHalt {
							return err
						}
					}
					u.UnwindTo(blockNum-1, header.Hash())
					break Loop
				}

				if err := rs.ApplyState(applyTx, txTask, agg); err != nil {
					return fmt.Errorf("StateV3.Apply: %w", err)
				}
				triggerCount.Add(rs.CommitTxNum(txTask.Sender, txTask.TxNum))
				outputTxNum.Inc()
<<<<<<< HEAD
				outputBlockNum.Store(txTask.BlockNum)
=======

>>>>>>> d8d04663
				if err := rs.ApplyHistory(txTask, agg); err != nil {
					return fmt.Errorf("StateV3.Apply: %w", err)
				}
			}
			stageProgress = blockNum
			inputTxNum++
		}

		if !parallel {
<<<<<<< HEAD
			syncMetrics[stages.Execution].Set(blockNum)
=======
			outputBlockNum.Set(blockNum)
>>>>>>> d8d04663

			select {
			case <-logEvery.C:
				stepsInDB := rawdbhelpers.IdxStepsCountV3(applyTx)
<<<<<<< HEAD
				progress.Log(rs, rws.Len(), uint64(queueSize), count, inputBlockNum.Load(), outputBlockNum.Load(), outputTxNum.Load(), repeatCount.Load(), uint64(resultsSize.Load()), resultCh, stepsInDB)
=======
				progress.Log(rs, rws.Len(), uint64(queueSize), count, inputBlockNum.Load(), outputBlockNum.Get(), outputTxNum.Load(), repeatCount.Load(), uint64(resultsSize.Load()), resultCh, stepsInDB)
>>>>>>> d8d04663
				if rs.SizeEstimate() < commitThreshold {
					break
				}

				var t1, t2, t3, t4 time.Duration
				commitStart := time.Now()
				if err := func() error {
					t1 = time.Since(commitStart)
					tt := time.Now()
					if err := rs.Flush(ctx, applyTx, logPrefix, logEvery); err != nil {
						return err
					}
					t2 = time.Since(tt)

					tt = time.Now()
					if err := agg.Flush(ctx, applyTx); err != nil {
						return err
					}
					t3 = time.Since(tt)

<<<<<<< HEAD
					if err = execStage.Update(applyTx, outputBlockNum.Load()); err != nil {
=======
					if err = execStage.Update(applyTx, outputBlockNum.Get()); err != nil {
>>>>>>> d8d04663
						return err
					}

					applyTx.CollectMetrics()

					return nil
				}(); err != nil {
					return err
				}
				log.Info("Committed", "time", time.Since(commitStart), "drain", t1, "rs.flush", t2, "agg.flush", t3, "tx.commit", t4)
			default:
			}
		}

		if blockSnapshots.Cfg().Produce {
			agg.BuildFilesInBackground()
<<<<<<< HEAD
=======
		}
		select {
		case <-ctx.Done():
			return ctx.Err()
		default:
>>>>>>> d8d04663
		}
	}

	if parallel {
		if err := <-rwLoopErrCh; err != nil {
			return err
		}
		rwLoopWg.Wait()
		waitWorkers()
	} else {
		if err = rs.Flush(ctx, applyTx, logPrefix, logEvery); err != nil {
			return err
		}
		if err = agg.Flush(ctx, applyTx); err != nil {
			return err
		}
		if err = execStage.Update(applyTx, stageProgress); err != nil {
			return err
		}
	}

	if blockSnapshots.Cfg().Produce {
		agg.BuildFilesInBackground()
	}

	if !useExternalTx && applyTx != nil {
		if err = applyTx.Commit(); err != nil {
			return err
		}
	}
	return nil
}
func blockWithSenders(db kv.RoDB, tx kv.Tx, blockReader services.BlockReader, blockNum uint64) (b *types.Block, err error) {
	if tx == nil {
		tx, err = db.BeginRo(context.Background())
		if err != nil {
			return nil, err
		}
		defer tx.Rollback()
	}
	blockHash, err := rawdb.ReadCanonicalHash(tx, blockNum)
	if err != nil {
		return nil, err
	}
	b, _, err = blockReader.BlockWithSenders(context.Background(), tx, blockHash, blockNum)
	if err != nil {
		return nil, err
	}
	return b, nil
}

<<<<<<< HEAD
func processResultQueue(rws *exec22.TxTaskQueue, outputTxNum *atomic2.Uint64, rs *state.StateV3, agg *state2.AggregatorV3, applyTx kv.Tx, triggerCount, outputBlockNum, repeatCount *atomic2.Uint64, resultsSize *atomic2.Int64, onSuccess func(), applyWorker *exec3.Worker) error {
	var txTask *exec22.TxTask
	for rws.Len() > 0 && (*rws)[0].TxNum == outputTxNum.Load() {
		txTask = heap.Pop(rws).(*exec22.TxTask)
		resultsSize.Add(-txTask.ResultsSize)
		if txTask.Error != nil || !rs.ReadsValid(txTask.ReadLists) {
			repeatCount.Inc()

			//rs.AddWork(txTask)
			//repeatCount.Inc()
			//continue

			// immediately retry once
			applyWorker.RunTxTask(txTask)
			if txTask.Error != nil {
				return txTask.Error
				//log.Info("second fail", "blk", txTask.BlockNum, "txn", txTask.BlockNum)
				//rs.AddWork(txTask)
				//continue
			}
		}

		if err := rs.ApplyState(applyTx, txTask, agg); err != nil {
			return fmt.Errorf("StateV3.Apply: %w", err)
		}
		triggerCount.Add(rs.CommitTxNum(txTask.Sender, txTask.TxNum))
		outputTxNum.Inc()
		onSuccess()
		if err := rs.ApplyHistory(txTask, agg); err != nil {
			return fmt.Errorf("StateV3.Apply: %w", err)
		}
		//fmt.Printf("Applied %d block %d txIndex %d\n", txTask.TxNum, txTask.BlockNum, txTask.TxIndex)
	}
	if txTask != nil {
		outputBlockNum.Store(txTask.BlockNum)
	}
	return nil
=======
func processResultQueue(rws *exec22.TxTaskQueue, outputTxNumIn uint64, rs *state.StateV3, agg *state2.AggregatorV3, applyTx kv.Tx, triggerCount *atomic2.Uint64, onSuccess func(), applyWorker *exec3.Worker) (resultSize int64, outputTxNum, conflicts, processedBlockNum uint64, err error) {
	var i int
	outputTxNum = outputTxNumIn
	for rws.Len() > 0 && (*rws)[0].TxNum == outputTxNum {
		txTask := heap.Pop(rws).(*exec22.TxTask)
		resultSize += txTask.ResultsSize
		if txTask.Error != nil || !rs.ReadsValid(txTask.ReadLists) {
			conflicts++

			if i > 0 {
				//send to re-exex
				rs.AddWork(txTask)
				continue
			}

			// resolve first conflict right here: it's faster and conflict-free
			applyWorker.RunTxTask(txTask)
			if txTask.Error != nil {
				return resultSize, outputTxNum, conflicts, processedBlockNum, txTask.Error
			}
			i++
		}

		if err := rs.ApplyState(applyTx, txTask, agg); err != nil {
			return resultSize, outputTxNum, conflicts, processedBlockNum, fmt.Errorf("StateV3.Apply: %w", err)
		}
		triggerCount.Add(rs.CommitTxNum(txTask.Sender, txTask.TxNum))
		outputTxNum++
		onSuccess()
		if err := rs.ApplyHistory(txTask, agg); err != nil {
			return resultSize, outputTxNum, conflicts, processedBlockNum, fmt.Errorf("StateV3.Apply: %w", err)
		}
		//fmt.Printf("Applied %d block %d txIndex %d\n", txTask.TxNum, txTask.BlockNum, txTask.TxIndex)
		processedBlockNum = txTask.BlockNum
	}
	return resultSize, outputTxNum, conflicts, processedBlockNum, nil
>>>>>>> d8d04663
}

func reconstituteStep(last bool,
	workerCount int, ctx context.Context, db kv.RwDB, txNum uint64, dirs datadir.Dirs,
	as *libstate.AggregatorStep, chainDb kv.RwDB, blockReader services.FullBlockReader,
	chainConfig *chain.Config, logger log.Logger, genesis *core.Genesis, engine consensus.Engine,
	batchSize datasize.ByteSize, s *StageState, blockNum uint64, total uint64,
) error {
	var startOk, endOk bool
	startTxNum, endTxNum := as.TxNumRange()
	var startBlockNum, endBlockNum uint64 // First block which is not covered by the history snapshot files
	if err := chainDb.View(ctx, func(tx kv.Tx) (err error) {
		startOk, startBlockNum, err = rawdbv3.TxNums.FindBlockNum(tx, startTxNum)
		if err != nil {
			return err
		}
		if startBlockNum > 0 {
			startBlockNum--
			startTxNum, err = rawdbv3.TxNums.Min(tx, startBlockNum)
			if err != nil {
				return err
			}
		}
		endOk, endBlockNum, err = rawdbv3.TxNums.FindBlockNum(tx, endTxNum)
		if err != nil {
			return err
		}
		return nil
	}); err != nil {
		return err
	}
	if !startOk {
		return fmt.Errorf("step startTxNum not found in snapshot blocks: %d", startTxNum)
	}
	if !endOk {
		return fmt.Errorf("step endTxNum not found in snapshot blocks: %d", endTxNum)
	}
	if last {
		endBlockNum = blockNum
	}

	log.Info(fmt.Sprintf("[%s] Reconstitution", s.LogPrefix()), "startTxNum", startTxNum, "endTxNum", endTxNum, "startBlockNum", startBlockNum, "endBlockNum", endBlockNum)

	var maxTxNum = startTxNum

	workCh := make(chan *exec22.TxTask, workerCount*4)
	rs := state.NewReconState(workCh)
	scanWorker := exec3.NewScanWorker(txNum, as)

	t := time.Now()
	if err := scanWorker.BitmapAccounts(); err != nil {
		return err
	}
	if time.Since(t) > 5*time.Second {
		log.Info(fmt.Sprintf("[%s] Scan accounts history", s.LogPrefix()), "took", time.Since(t))
	}

	t = time.Now()
	if err := scanWorker.BitmapStorage(); err != nil {
		return err
	}
	if time.Since(t) > 5*time.Second {
		log.Info(fmt.Sprintf("[%s] Scan storage history", s.LogPrefix()), "took", time.Since(t))
	}

	t = time.Now()
	if err := scanWorker.BitmapCode(); err != nil {
		return err
	}
	if time.Since(t) > 5*time.Second {
		log.Info(fmt.Sprintf("[%s] Scan code history", s.LogPrefix()), "took", time.Since(t))
	}
	bitmap := scanWorker.Bitmap()

	var wg sync.WaitGroup
	logEvery := time.NewTicker(logInterval)
	defer logEvery.Stop()

	log.Info(fmt.Sprintf("[%s] Ready to replay", s.LogPrefix()), "transactions", bitmap.GetCardinality(), "out of", txNum)
	var lock sync.RWMutex
	reconWorkers := make([]*exec3.ReconWorker, workerCount)
	roTxs := make([]kv.Tx, workerCount)
	chainTxs := make([]kv.Tx, workerCount)
	defer func() {
		for i := 0; i < workerCount; i++ {
			if roTxs[i] != nil {
				roTxs[i].Rollback()
			}
			if chainTxs[i] != nil {
				chainTxs[i].Rollback()
			}
		}
	}()
	for i := 0; i < workerCount; i++ {
		var err error
		if roTxs[i], err = db.BeginRo(ctx); err != nil {
			return err
		}
		if chainTxs[i], err = chainDb.BeginRo(ctx); err != nil {
			return err
		}
	}
	for i := 0; i < workerCount; i++ {
		var localAs *libstate.AggregatorStep
		if i == 0 {
			localAs = as
		} else {
			localAs = as.Clone()
		}
		reconWorkers[i] = exec3.NewReconWorker(lock.RLocker(), &wg, rs, localAs, blockReader, chainConfig, logger, genesis, engine, chainTxs[i])
		reconWorkers[i].SetTx(roTxs[i])
		reconWorkers[i].SetChainTx(chainTxs[i])
	}
	wg.Add(workerCount)

	rollbackCount := uint64(0)
	prevCount := rs.DoneCount()
	for i := 0; i < workerCount; i++ {
		go reconWorkers[i].Run()
	}
	commitThreshold := batchSize.Bytes()
	prevRollbackCount := uint64(0)
	prevTime := time.Now()
	reconDone := make(chan struct{})
	//var bn uint64
	go func() {
		for {
			select {
			case <-reconDone:
				return
			case <-logEvery.C:
				var m runtime.MemStats
				dbg.ReadMemStats(&m)
				sizeEstimate := rs.SizeEstimate()
				maxTxNum = rs.MaxTxNum()
				count := rs.DoneCount()
				rollbackCount = rs.RollbackCount()
				currentTime := time.Now()
				interval := currentTime.Sub(prevTime)
				speedTx := float64(count-prevCount) / (float64(interval) / float64(time.Second))
				progress := 100.0 * float64(maxTxNum) / float64(total)
				stepProgress := 100.0 * float64(maxTxNum-startTxNum) / float64(endTxNum-startTxNum)
				var repeatRatio float64
				if count > prevCount {
					repeatRatio = 100.0 * float64(rollbackCount-prevRollbackCount) / float64(count-prevCount)
				}
				prevTime = currentTime
				prevCount = count
				prevRollbackCount = rollbackCount
				log.Info(fmt.Sprintf("[%s] State reconstitution", s.LogPrefix()), "overall progress", fmt.Sprintf("%.2f%%", progress),
					"step progress", fmt.Sprintf("%.2f%%", stepProgress),
					"tx/s", fmt.Sprintf("%.1f", speedTx), "workCh", fmt.Sprintf("%d/%d", len(workCh), cap(workCh)),
					"repeat ratio", fmt.Sprintf("%.2f%%", repeatRatio), "queue.len", rs.QueueLen(), "blk", syncMetrics[stages.Execution].Get(),
					"buffer", fmt.Sprintf("%s/%s", common.ByteCount(sizeEstimate), common.ByteCount(commitThreshold)),
					"alloc", common.ByteCount(m.Alloc), "sys", common.ByteCount(m.Sys))
				if sizeEstimate >= commitThreshold {
					t := time.Now()
					if err := func() error {
						lock.Lock()
						defer lock.Unlock()
						for i := 0; i < workerCount; i++ {
							roTxs[i].Rollback()
						}
						if err := db.Update(ctx, func(tx kv.RwTx) error {
							if err := rs.Flush(tx); err != nil {
								return err
							}
							return nil
						}); err != nil {
							return err
						}
						for i := 0; i < workerCount; i++ {
							var err error
							if roTxs[i], err = db.BeginRo(ctx); err != nil {
								return err
							}
							reconWorkers[i].SetTx(roTxs[i])
						}
						return nil
					}(); err != nil {
						panic(err)
					}
					log.Info(fmt.Sprintf("[%s] State reconstitution, commit", s.LogPrefix()), "took", time.Since(t))
				}
			}
		}
	}()

<<<<<<< HEAD
	var inputTxNum uint64 = startTxNum
=======
	var inputTxNum = startTxNum
>>>>>>> d8d04663
	var b *types.Block
	var txKey [8]byte
	getHeaderFunc := func(hash common.Hash, number uint64) (h *types.Header) {
		var err error
		if err = chainDb.View(ctx, func(tx kv.Tx) error {
			h, err = blockReader.Header(ctx, tx, hash, number)
			if err != nil {
				return err
			}
			return nil

		}); err != nil {
			panic(err)
		}
		return h
	}

	var err error // avoid declare global mutable variable
	for bn := startBlockNum; bn <= endBlockNum; bn++ {
		t = time.Now()
		b, err = blockWithSenders(chainDb, nil, blockReader, bn)
		if err != nil {
			return err
		}
		if b == nil {
			fmt.Printf("could not find block %d\n", bn)
			panic("")
		}
		txs := b.Transactions()
		header := b.HeaderNoCopy()
		skipAnalysis := core.SkipAnalysis(chainConfig, bn)
		signer := *types.MakeSigner(chainConfig, bn)

		f := core.GetHashFn(header, getHeaderFunc)
		getHashFnMute := &sync.Mutex{}
		getHashFn := func(n uint64) common.Hash {
			getHashFnMute.Lock()
			defer getHashFnMute.Unlock()
			return f(n)
		}
		blockContext := core.NewEVMBlockContext(header, getHashFn, engine, nil /* author */)
		rules := chainConfig.Rules(bn, b.Time())

		for txIndex := -1; txIndex <= len(txs); txIndex++ {
			if bitmap.Contains(inputTxNum) {
				binary.BigEndian.PutUint64(txKey[:], inputTxNum)
				txTask := &exec22.TxTask{
					BlockNum:        bn,
					Header:          header,
					Coinbase:        b.Coinbase(),
					Uncles:          b.Uncles(),
					Rules:           rules,
					TxNum:           inputTxNum,
					Txs:             txs,
					TxIndex:         txIndex,
					BlockHash:       b.Hash(),
					SkipAnalysis:    skipAnalysis,
					Final:           txIndex == len(txs),
					GetHashFn:       getHashFn,
					EvmBlockContext: blockContext,
					Withdrawals:     b.Withdrawals(),
				}
				if txIndex >= 0 && txIndex < len(txs) {
					txTask.Tx = txs[txIndex]
					txTask.TxAsMessage, err = txTask.Tx.AsMessage(signer, header.BaseFee, txTask.Rules)
					if err != nil {
						return err
<<<<<<< HEAD
					}
					if sender, ok := txs[txIndex].GetSender(); ok {
						txTask.Sender = &sender
					}
=======
					}
					if sender, ok := txs[txIndex].GetSender(); ok {
						txTask.Sender = &sender
					}
>>>>>>> d8d04663
				} else {
					txTask.Txs = txs
				}
				workCh <- txTask
			}
			inputTxNum++
		}

		core.BlockExecutionTimer.UpdateDuration(t)
		syncMetrics[stages.Execution].Set(bn)
<<<<<<< HEAD
=======
		select {
		case <-ctx.Done():
			return ctx.Err()
		default:
		}
>>>>>>> d8d04663
	}
	close(workCh)
	wg.Wait()
	reconDone <- struct{}{} // Complete logging and committing go-routine
	for i := 0; i < workerCount; i++ {
		roTxs[i].Rollback()
	}
	if err := db.Update(ctx, func(tx kv.RwTx) error {
		if err = rs.Flush(tx); err != nil {
			return err
		}
		return nil
	}); err != nil {
		return err
	}

	plainStateCollector := etl.NewCollector(fmt.Sprintf("%s recon plainState", s.LogPrefix()), dirs.Tmp, etl.NewSortableBuffer(etl.BufferOptimalSize))
	defer plainStateCollector.Close()
	codeCollector := etl.NewCollector(fmt.Sprintf("%s recon code", s.LogPrefix()), dirs.Tmp, etl.NewOldestEntryBuffer(etl.BufferOptimalSize))
	defer codeCollector.Close()
	plainContractCollector := etl.NewCollector(fmt.Sprintf("%s recon plainContract", s.LogPrefix()), dirs.Tmp, etl.NewSortableBuffer(etl.BufferOptimalSize))
	defer plainContractCollector.Close()
	var transposedKey []byte
	if err = db.View(ctx, func(roTx kv.Tx) error {
		kv.ReadAhead(ctx, db, atomic2.NewBool(false), kv.PlainStateR, nil, math.MaxUint32)
		if err = roTx.ForEach(kv.PlainStateR, nil, func(k, v []byte) error {
			transposedKey = append(transposedKey[:0], k[8:]...)
			transposedKey = append(transposedKey, k[:8]...)
			return plainStateCollector.Collect(transposedKey, v)
		}); err != nil {
			return err
		}
		kv.ReadAhead(ctx, db, atomic2.NewBool(false), kv.PlainStateD, nil, math.MaxUint32)
		if err = roTx.ForEach(kv.PlainStateD, nil, func(k, v []byte) error {
			transposedKey = append(transposedKey[:0], v...)
			transposedKey = append(transposedKey, k...)
			return plainStateCollector.Collect(transposedKey, nil)
		}); err != nil {
			return err
		}
		kv.ReadAhead(ctx, db, atomic2.NewBool(false), kv.CodeR, nil, math.MaxUint32)
		if err = roTx.ForEach(kv.CodeR, nil, func(k, v []byte) error {
			transposedKey = append(transposedKey[:0], k[8:]...)
			transposedKey = append(transposedKey, k[:8]...)
			return codeCollector.Collect(transposedKey, v)
		}); err != nil {
			return err
		}
		kv.ReadAhead(ctx, db, atomic2.NewBool(false), kv.CodeD, nil, math.MaxUint32)
		if err = roTx.ForEach(kv.CodeD, nil, func(k, v []byte) error {
			transposedKey = append(transposedKey[:0], v...)
			transposedKey = append(transposedKey, k...)
			return codeCollector.Collect(transposedKey, nil)
		}); err != nil {
			return err
		}
		kv.ReadAhead(ctx, db, atomic2.NewBool(false), kv.PlainContractR, nil, math.MaxUint32)
		if err = roTx.ForEach(kv.PlainContractR, nil, func(k, v []byte) error {
			transposedKey = append(transposedKey[:0], k[8:]...)
			transposedKey = append(transposedKey, k[:8]...)
			return plainContractCollector.Collect(transposedKey, v)
		}); err != nil {
			return err
		}
		kv.ReadAhead(ctx, db, atomic2.NewBool(false), kv.PlainContractD, nil, math.MaxUint32)
		if err = roTx.ForEach(kv.PlainContractD, nil, func(k, v []byte) error {
			transposedKey = append(transposedKey[:0], v...)
			transposedKey = append(transposedKey, k...)
			return plainContractCollector.Collect(transposedKey, nil)
		}); err != nil {
			return err
		}
		return nil
	}); err != nil {
		return err
	}
	if err = db.Update(ctx, func(tx kv.RwTx) error {
		if err = tx.ClearBucket(kv.PlainStateR); err != nil {
			return err
		}
		if err = tx.ClearBucket(kv.PlainStateD); err != nil {
			return err
		}
		if err = tx.ClearBucket(kv.CodeR); err != nil {
			return err
		}
		if err = tx.ClearBucket(kv.CodeD); err != nil {
			return err
		}
		if err = tx.ClearBucket(kv.PlainContractR); err != nil {
			return err
		}
		if err = tx.ClearBucket(kv.PlainContractD); err != nil {
			return err
		}
		return nil
	}); err != nil {
		return err
	}
	if err = chainDb.Update(ctx, func(tx kv.RwTx) error {
		var lastKey []byte
		var lastVal []byte
		if err = plainStateCollector.Load(tx, kv.PlainState, func(k, v []byte, table etl.CurrentTableReader, next etl.LoadNextFunc) error {
			if !bytes.Equal(k[:len(k)-8], lastKey) {
				if lastKey != nil {
					if e := next(lastKey, lastKey, lastVal); e != nil {
						return e
					}
				}
				lastKey = append(lastKey[:0], k[:len(k)-8]...)
			}
			lastVal = append(lastVal[:0], v...)
			return nil
		}, etl.TransformArgs{}); err != nil {
			return err
		}
		plainStateCollector.Close()
		if lastKey != nil {
			if len(lastVal) > 0 {
				if e := tx.Put(kv.PlainState, lastKey, lastVal); e != nil {
					return e
				}
			} else {
				if e := tx.Delete(kv.PlainState, lastKey); e != nil {
					return e
				}
			}
		}
		lastKey = nil
		lastVal = nil
		if err = codeCollector.Load(tx, kv.Code, func(k, v []byte, table etl.CurrentTableReader, next etl.LoadNextFunc) error {
			if !bytes.Equal(k[:len(k)-8], lastKey) {
				if lastKey != nil {
					if e := next(lastKey, lastKey, lastVal); e != nil {
						return e
					}
				}
				lastKey = append(lastKey[:0], k[:len(k)-8]...)
			}
			lastVal = append(lastVal[:0], v...)
			return nil
		}, etl.TransformArgs{}); err != nil {
			return err
		}
		codeCollector.Close()
		if lastKey != nil {
			if len(lastVal) > 0 {
				if e := tx.Put(kv.Code, lastKey, lastVal); e != nil {
					return e
				}
			} else {
				if e := tx.Delete(kv.Code, lastKey); e != nil {
					return e
				}
			}
		}
		lastKey = nil
		lastVal = nil
		if err = plainContractCollector.Load(tx, kv.PlainContractCode, func(k, v []byte, table etl.CurrentTableReader, next etl.LoadNextFunc) error {
			if !bytes.Equal(k[:len(k)-8], lastKey) {
				if lastKey != nil {
					if e := next(lastKey, lastKey, lastVal); e != nil {
						return e
					}
				}
				lastKey = append(lastKey[:0], k[:len(k)-8]...)
			}
			lastVal = append(lastVal[:0], v...)
			return nil
		}, etl.TransformArgs{}); err != nil {
			return err
		}
		plainContractCollector.Close()
		if lastKey != nil {
			if len(lastVal) > 0 {
				if e := tx.Put(kv.PlainContractCode, lastKey, lastVal); e != nil {
					return e
				}
			} else {
				if e := tx.Delete(kv.PlainContractCode, lastKey); e != nil {
					return e
				}
			}
		}

		return nil
	}); err != nil {
		return err
	}
	return nil
}

func ReconstituteState(ctx context.Context, s *StageState, dirs datadir.Dirs, workerCount int, batchSize datasize.ByteSize, chainDb kv.RwDB,
	blockReader services.FullBlockReader,
	logger log.Logger, agg *state2.AggregatorV3, engine consensus.Engine,
	chainConfig *chain.Config, genesis *core.Genesis) (err error) {
	startTime := time.Now()
	defer agg.EnableMadvNormal().DisableReadAhead()
	blockSnapshots := blockReader.(WithSnapshots).Snapshots()
	defer blockSnapshots.EnableReadAhead().DisableReadAhead()

	// force merge snapshots before reconstitution, to allign domains progress
	// un-finished merge can happen at "kill -9" during merge
	if err := agg.MergeLoop(ctx, estimate.CompressSnapshot.Workers()); err != nil {
		return err
	}

	// Incremental reconstitution, step by step (snapshot range by snapshot range)
	aggSteps, err := agg.MakeSteps()
	if err != nil {
		return err
	}
	if len(aggSteps) == 0 {
		return nil
	}
	lastStep := aggSteps[len(aggSteps)-1]

	var ok bool
	var blockNum uint64 // First block which is not covered by the history snapshot files
	var txNum uint64
	if err := chainDb.View(ctx, func(tx kv.Tx) error {
		_, toTxNum := lastStep.TxNumRange()
		ok, blockNum, err = rawdbv3.TxNums.FindBlockNum(tx, toTxNum)
		if err != nil {
			return err
		}
		if !ok {
			return fmt.Errorf("blockNum for mininmaxTxNum=%d not found", toTxNum)
		}
		if blockNum == 0 {
			return fmt.Errorf("not enough transactions in the history data")
		}
		blockNum--
		txNum, err = rawdbv3.TxNums.Max(tx, blockNum)
		if err != nil {
			return err
		}
		txNum++
		return nil
	}); err != nil {
		return err
	}

	log.Info(fmt.Sprintf("[%s] Blocks execution, reconstitution", s.LogPrefix()), "fromBlock", s.BlockNumber, "toBlock", blockNum, "toTxNum", txNum)

	reconDbPath := filepath.Join(dirs.DataDir, "recondb")
	dir.Recreate(reconDbPath)
	db, err := kv2.NewMDBX(log.New()).Path(reconDbPath).
		Flags(func(u uint) uint {
			return mdbx.UtterlyNoSync | mdbx.NoMetaSync | mdbx.NoMemInit | mdbx.LifoReclaim | mdbx.WriteMap
		}).
		PageSize(uint64(8 * datasize.KB)).
		WithTableCfg(func(defaultBuckets kv.TableCfg) kv.TableCfg { return kv.ReconTablesCfg }).
		Open()
	if err != nil {
		return err
	}
	defer db.Close()
	defer os.RemoveAll(reconDbPath)

	for step, as := range aggSteps {
		log.Info("Step of incremental reconstitution", "step", step+1, "out of", len(aggSteps), "workers", workerCount)
		if err := reconstituteStep(step+1 == len(aggSteps), workerCount, ctx, db,
			txNum, dirs, as, chainDb, blockReader, chainConfig, logger, genesis,
			engine, batchSize, s, blockNum, txNum,
		); err != nil {
			return err
		}
	}
	db.Close()
	plainStateCollector := etl.NewCollector(fmt.Sprintf("%s recon plainState", s.LogPrefix()), dirs.Tmp, etl.NewSortableBuffer(etl.BufferOptimalSize))
	defer plainStateCollector.Close()
	codeCollector := etl.NewCollector(fmt.Sprintf("%s recon code", s.LogPrefix()), dirs.Tmp, etl.NewOldestEntryBuffer(etl.BufferOptimalSize))
	defer codeCollector.Close()
	plainContractCollector := etl.NewCollector(fmt.Sprintf("%s recon plainContract", s.LogPrefix()), dirs.Tmp, etl.NewSortableBuffer(etl.BufferOptimalSize))
	defer plainContractCollector.Close()

	fillWorker := exec3.NewFillWorker(txNum, aggSteps[len(aggSteps)-1])
	t := time.Now()
	fillWorker.FillAccounts(plainStateCollector)
	if time.Since(t) > 5*time.Second {
		log.Info(fmt.Sprintf("[%s] Filled accounts", s.LogPrefix()), "took", time.Since(t))
	}
	t = time.Now()
	fillWorker.FillStorage(plainStateCollector)
	if time.Since(t) > 5*time.Second {
		log.Info(fmt.Sprintf("[%s] Filled storage", s.LogPrefix()), "took", time.Since(t))
	}
	t = time.Now()
	fillWorker.FillCode(codeCollector, plainContractCollector)
	if time.Since(t) > 5*time.Second {
		log.Info(fmt.Sprintf("[%s] Filled code", s.LogPrefix()), "took", time.Since(t))
	}

	// Load all collections into the main collector
	if err = chainDb.Update(ctx, func(tx kv.RwTx) error {
		if err = plainStateCollector.Load(tx, kv.PlainState, etl.IdentityLoadFunc, etl.TransformArgs{}); err != nil {
			return err
		}
		plainStateCollector.Close()
		if err = codeCollector.Load(tx, kv.Code, etl.IdentityLoadFunc, etl.TransformArgs{}); err != nil {
			return err
		}
		codeCollector.Close()
		if err = plainContractCollector.Load(tx, kv.PlainContractCode, etl.IdentityLoadFunc, etl.TransformArgs{}); err != nil {
			return err
		}
		plainContractCollector.Close()
		if err := s.Update(tx, blockNum); err != nil {
			return err
		}
		s.BlockNumber = blockNum
		return nil
	}); err != nil {
		return err
	}
	log.Info(fmt.Sprintf("[%s] Reconstitution done", s.LogPrefix()), "in", time.Since(startTime))
	return nil
}<|MERGE_RESOLUTION|>--- conflicted
+++ resolved
@@ -87,11 +87,7 @@
 		"workers", p.workersCount,
 		"buffer", fmt.Sprintf("%s/%s", common.ByteCount(sizeEstimate), common.ByteCount(p.commitThreshold)),
 		"idxStepsInDB", fmt.Sprintf("%.2f", idxStepsAmountInDB),
-<<<<<<< HEAD
-		"inBlk", atomic.LoadUint64(&inputBlockNum),
-=======
 		"inBlk", inputBlockNum,
->>>>>>> d8d04663
 		"step", fmt.Sprintf("%.1f", float64(outTxNum)/float64(ethconfig.HistoryV3AggregationStep)),
 		"alloc", common.ByteCount(m.Alloc), "sys", common.ByteCount(m.Sys),
 	)
@@ -187,26 +183,13 @@
 	}
 	agg.SetTxNum(inputTxNum)
 
-<<<<<<< HEAD
-	var inputBlockNum, outputBlockNum = atomic2.NewUint64(0), atomic2.NewUint64(0)
-=======
 	var outputBlockNum = syncMetrics[stages.Execution]
 	var inputBlockNum = atomic2.NewUint64(0)
->>>>>>> d8d04663
 	var count uint64
 	var repeatCount, triggerCount = atomic2.NewUint64(0), atomic2.NewUint64(0)
 	var resultsSize = atomic2.NewInt64(0)
 	var lock sync.RWMutex
 
-<<<<<<< HEAD
-	rws := &exec22.TxTaskQueue{}
-	heap.Init(rws)
-
-	queueSize := workerCount // workerCount * 4 // when wait cond can be moved inside txs loop
-	execWorkers, applyWorker, resultCh, stopWorkers, waitWorkers := exec3.NewWorkersPool(lock.RLocker(), ctx, parallel, chainDb, rs, blockReader, chainConfig, logger, genesis, engine, workerCount+1)
-	defer stopWorkers()
-
-=======
 	queueSize := workerCount // workerCount * 4 // when wait cond can be moved inside txs loop
 	execWorkers, applyWorker, resultCh, stopWorkers, waitWorkers := exec3.NewWorkersPool(lock.RLocker(), ctx, parallel, chainDb, rs, blockReader, chainConfig, logger, genesis, engine, workerCount+1)
 	defer stopWorkers()
@@ -214,7 +197,6 @@
 
 	rws := &exec22.TxTaskQueue{}
 	heap.Init(rws)
->>>>>>> d8d04663
 	var rwsLock sync.Mutex
 	rwsReceiveCond := sync.NewCond(&rwsLock)
 
@@ -241,9 +223,6 @@
 		notifyReceived := func() { rwsReceiveCond.Signal() }
 		var t time.Time
 		var lastBlockNum uint64
-<<<<<<< HEAD
-		for outputTxNum.Load() < maxTxNum {
-=======
 		drainF := func(txTask *exec22.TxTask) (added int64) {
 			rwsLock.Lock()
 			defer rwsLock.Unlock()
@@ -265,7 +244,6 @@
 		}
 
 		for outputTxNum.Load() <= maxTxNum {
->>>>>>> d8d04663
 			select {
 			case <-ctx.Done():
 				return ctx.Err()
@@ -273,30 +251,6 @@
 				if !ok {
 					return nil
 				}
-<<<<<<< HEAD
-				if txTask.BlockNum > lastBlockNum {
-					if lastBlockNum > 0 {
-						core.BlockExecutionTimer.UpdateDuration(t)
-					}
-					lastBlockNum = txTask.BlockNum
-					t = time.Now()
-				}
-				if err := func() error {
-					rwsLock.Lock()
-					defer rwsLock.Unlock()
-					resultsSize.Add(txTask.ResultsSize)
-					heap.Push(rws, txTask)
-					if err := processResultQueue(rws, outputTxNum, rs, agg, tx, triggerCount, outputBlockNum, repeatCount, resultsSize, notifyReceived, applyWorker); err != nil {
-						return err
-					}
-					return nil
-				}(); err != nil {
-					return err
-				}
-
-				syncMetrics[stages.Execution].Set(outputBlockNum.Load())
-			}
-=======
 				added := drainF(txTask)
 				resultsSize.Add(added)
 			}
@@ -323,7 +277,6 @@
 				outputTxNum.Store(processedTxNum)
 			}
 
->>>>>>> d8d04663
 		}
 		return nil
 	}
@@ -360,11 +313,7 @@
 			defer cancelApplyCtx()
 			applyLoopWg.Add(1)
 			go applyLoop(applyCtx, rwLoopErrCh)
-<<<<<<< HEAD
-			for outputTxNum.Load() < maxTxNum {
-=======
 			for outputTxNum.Load() <= maxTxNum {
->>>>>>> d8d04663
 				select {
 				case <-ctx.Done():
 					return ctx.Err()
@@ -375,11 +324,7 @@
 					rwsLock.Unlock()
 
 					stepsInDB := rawdbhelpers.IdxStepsCountV3(tx)
-<<<<<<< HEAD
-					progress.Log(rs, rwsLen, uint64(queueSize), rs.DoneCount(), inputBlockNum.Load(), outputBlockNum.Load(), outputTxNum.Load(), repeatCount.Load(), uint64(resultsSize.Load()), resultCh, stepsInDB)
-=======
 					progress.Log(rs, rwsLen, uint64(queueSize), rs.DoneCount(), inputBlockNum.Load(), outputBlockNum.Get(), outputTxNum.Load(), repeatCount.Load(), uint64(resultsSize.Load()), resultCh, stepsInDB)
->>>>>>> d8d04663
 				case <-pruneEvery.C:
 					if rs.SizeEstimate() < commitThreshold {
 						// too much steps in db will slow-down everything: flush and prune
@@ -426,15 +371,6 @@
 								}
 							}
 							applyWorker.ResetTx(tx)
-<<<<<<< HEAD
-							if err := processResultQueue(rws, outputTxNum, rs, agg, tx, triggerCount, outputBlockNum, repeatCount, resultsSize, func() {}, applyWorker); err != nil {
-								return err
-							}
-							syncMetrics[stages.Execution].Set(outputBlockNum.Load())
-							if rws.Len() == 0 {
-								break
-							}
-=======
 							processedResultSize, processedTxNum, conflicts, processedBlockNum, err := processResultQueue(rws, outputTxNum.Load(), rs, agg, tx, triggerCount, func() {}, applyWorker)
 							if err != nil {
 								return err
@@ -451,20 +387,13 @@
 							if rws.Len() == 0 {
 								break
 							}
->>>>>>> d8d04663
 						}
 						rwsReceiveCond.Signal()
 						lock.Lock() // This is to prevent workers from starting work on any new txTask
 						defer lock.Unlock()
-<<<<<<< HEAD
-						// Drain results channel because read sets do not carry over
-						var drained bool
-						for !drained {
-=======
 
 					DrainLoop: // Drain results channel because read sets do not carry over
 						for {
->>>>>>> d8d04663
 							select {
 							case txTask, ok := <-resultCh:
 								if !ok {
@@ -472,11 +401,7 @@
 								}
 								rs.AddWork(txTask)
 							default:
-<<<<<<< HEAD
-								drained = true
-=======
 								break DrainLoop
->>>>>>> d8d04663
 							}
 						}
 
@@ -499,11 +424,7 @@
 						}
 						t3 = time.Since(tt)
 
-<<<<<<< HEAD
-						if err = execStage.Update(tx, outputBlockNum.Load()); err != nil {
-=======
 						if err = execStage.Update(tx, outputBlockNum.Get()); err != nil {
->>>>>>> d8d04663
 							return err
 						}
 
@@ -541,11 +462,7 @@
 			if err = agg.Flush(ctx, tx); err != nil {
 				return err
 			}
-<<<<<<< HEAD
-			if err = execStage.Update(tx, outputBlockNum.Load()); err != nil {
-=======
 			if err = execStage.Update(tx, outputBlockNum.Get()); err != nil {
->>>>>>> d8d04663
 				return err
 			}
 			//if err = execStage.Update(tx, stageProgress); err != nil {
@@ -663,21 +580,10 @@
 				}
 			}()
 		}
-<<<<<<< HEAD
+
 		rules := chainConfig.Rules(blockNum, b.Time())
 		var gasUsed uint64
 		for txIndex := -1; txIndex <= len(txs); txIndex++ {
-			select {
-			case <-ctx.Done():
-				return ctx.Err()
-			default:
-			}
-=======
-
-		rules := chainConfig.Rules(blockNum, b.Time())
-		var gasUsed uint64
-		for txIndex := -1; txIndex <= len(txs); txIndex++ {
->>>>>>> d8d04663
 
 			// Do not oversend, wait for the result heap to go under certain size
 			txTask := &exec22.TxTask{
@@ -760,11 +666,7 @@
 				}
 				triggerCount.Add(rs.CommitTxNum(txTask.Sender, txTask.TxNum))
 				outputTxNum.Inc()
-<<<<<<< HEAD
-				outputBlockNum.Store(txTask.BlockNum)
-=======
-
->>>>>>> d8d04663
+
 				if err := rs.ApplyHistory(txTask, agg); err != nil {
 					return fmt.Errorf("StateV3.Apply: %w", err)
 				}
@@ -774,20 +676,12 @@
 		}
 
 		if !parallel {
-<<<<<<< HEAD
-			syncMetrics[stages.Execution].Set(blockNum)
-=======
 			outputBlockNum.Set(blockNum)
->>>>>>> d8d04663
 
 			select {
 			case <-logEvery.C:
 				stepsInDB := rawdbhelpers.IdxStepsCountV3(applyTx)
-<<<<<<< HEAD
-				progress.Log(rs, rws.Len(), uint64(queueSize), count, inputBlockNum.Load(), outputBlockNum.Load(), outputTxNum.Load(), repeatCount.Load(), uint64(resultsSize.Load()), resultCh, stepsInDB)
-=======
 				progress.Log(rs, rws.Len(), uint64(queueSize), count, inputBlockNum.Load(), outputBlockNum.Get(), outputTxNum.Load(), repeatCount.Load(), uint64(resultsSize.Load()), resultCh, stepsInDB)
->>>>>>> d8d04663
 				if rs.SizeEstimate() < commitThreshold {
 					break
 				}
@@ -808,11 +702,7 @@
 					}
 					t3 = time.Since(tt)
 
-<<<<<<< HEAD
-					if err = execStage.Update(applyTx, outputBlockNum.Load()); err != nil {
-=======
 					if err = execStage.Update(applyTx, outputBlockNum.Get()); err != nil {
->>>>>>> d8d04663
 						return err
 					}
 
@@ -829,14 +719,11 @@
 
 		if blockSnapshots.Cfg().Produce {
 			agg.BuildFilesInBackground()
-<<<<<<< HEAD
-=======
 		}
 		select {
 		case <-ctx.Done():
 			return ctx.Err()
 		default:
->>>>>>> d8d04663
 		}
 	}
 
@@ -888,45 +775,6 @@
 	return b, nil
 }
 
-<<<<<<< HEAD
-func processResultQueue(rws *exec22.TxTaskQueue, outputTxNum *atomic2.Uint64, rs *state.StateV3, agg *state2.AggregatorV3, applyTx kv.Tx, triggerCount, outputBlockNum, repeatCount *atomic2.Uint64, resultsSize *atomic2.Int64, onSuccess func(), applyWorker *exec3.Worker) error {
-	var txTask *exec22.TxTask
-	for rws.Len() > 0 && (*rws)[0].TxNum == outputTxNum.Load() {
-		txTask = heap.Pop(rws).(*exec22.TxTask)
-		resultsSize.Add(-txTask.ResultsSize)
-		if txTask.Error != nil || !rs.ReadsValid(txTask.ReadLists) {
-			repeatCount.Inc()
-
-			//rs.AddWork(txTask)
-			//repeatCount.Inc()
-			//continue
-
-			// immediately retry once
-			applyWorker.RunTxTask(txTask)
-			if txTask.Error != nil {
-				return txTask.Error
-				//log.Info("second fail", "blk", txTask.BlockNum, "txn", txTask.BlockNum)
-				//rs.AddWork(txTask)
-				//continue
-			}
-		}
-
-		if err := rs.ApplyState(applyTx, txTask, agg); err != nil {
-			return fmt.Errorf("StateV3.Apply: %w", err)
-		}
-		triggerCount.Add(rs.CommitTxNum(txTask.Sender, txTask.TxNum))
-		outputTxNum.Inc()
-		onSuccess()
-		if err := rs.ApplyHistory(txTask, agg); err != nil {
-			return fmt.Errorf("StateV3.Apply: %w", err)
-		}
-		//fmt.Printf("Applied %d block %d txIndex %d\n", txTask.TxNum, txTask.BlockNum, txTask.TxIndex)
-	}
-	if txTask != nil {
-		outputBlockNum.Store(txTask.BlockNum)
-	}
-	return nil
-=======
 func processResultQueue(rws *exec22.TxTaskQueue, outputTxNumIn uint64, rs *state.StateV3, agg *state2.AggregatorV3, applyTx kv.Tx, triggerCount *atomic2.Uint64, onSuccess func(), applyWorker *exec3.Worker) (resultSize int64, outputTxNum, conflicts, processedBlockNum uint64, err error) {
 	var i int
 	outputTxNum = outputTxNumIn
@@ -963,7 +811,6 @@
 		processedBlockNum = txTask.BlockNum
 	}
 	return resultSize, outputTxNum, conflicts, processedBlockNum, nil
->>>>>>> d8d04663
 }
 
 func reconstituteStep(last bool,
@@ -1152,11 +999,7 @@
 		}
 	}()
 
-<<<<<<< HEAD
-	var inputTxNum uint64 = startTxNum
-=======
 	var inputTxNum = startTxNum
->>>>>>> d8d04663
 	var b *types.Block
 	var txKey [8]byte
 	getHeaderFunc := func(hash common.Hash, number uint64) (h *types.Header) {
@@ -1224,17 +1067,10 @@
 					txTask.TxAsMessage, err = txTask.Tx.AsMessage(signer, header.BaseFee, txTask.Rules)
 					if err != nil {
 						return err
-<<<<<<< HEAD
 					}
 					if sender, ok := txs[txIndex].GetSender(); ok {
 						txTask.Sender = &sender
 					}
-=======
-					}
-					if sender, ok := txs[txIndex].GetSender(); ok {
-						txTask.Sender = &sender
-					}
->>>>>>> d8d04663
 				} else {
 					txTask.Txs = txs
 				}
@@ -1245,14 +1081,11 @@
 
 		core.BlockExecutionTimer.UpdateDuration(t)
 		syncMetrics[stages.Execution].Set(bn)
-<<<<<<< HEAD
-=======
 		select {
 		case <-ctx.Done():
 			return ctx.Err()
 		default:
 		}
->>>>>>> d8d04663
 	}
 	close(workCh)
 	wg.Wait()
