--- conflicted
+++ resolved
@@ -158,16 +158,6 @@
 	useExternalTx bool,
 	preProgress uint64,
 ) error {
-<<<<<<< HEAD
-	/*
-		if initialCycle {
-			// Let execution and other stages to finish before waiting for CL, but only if other stages aren't ahead
-			if execProgress, err := stages.GetStageProgress(tx, stages.Execution); err != nil {
-				return err
-			} else if s.BlockNumber >= execProgress {
-				return nil
-			}
-=======
 	if initialCycle {
 		// Let execution and other stages to finish before waiting for CL, but only if other stages aren't ahead.
 		// Specifically, this allows to execute snapshot blocks before waiting for CL.
@@ -175,9 +165,8 @@
 			return err
 		} else if s.BlockNumber >= execProgress {
 			return nil
->>>>>>> d8d04663
-		}
-	*/
+		}
+	}
 
 	cfg.hd.SetPOSSync(true)
 	syncing := cfg.hd.PosStatus() != headerdownload.Idle
@@ -812,10 +801,7 @@
 	prevProgress := headerProgress
 	var wasProgress bool
 	var lastSkeletonTime time.Time
-<<<<<<< HEAD
-=======
 	var peer [64]byte
->>>>>>> d8d04663
 	var sentToPeer bool
 Loop:
 	for !stopped {
@@ -835,10 +821,6 @@
 		currentTime := time.Now()
 		req, penalties := cfg.hd.RequestMoreHeaders(currentTime)
 		if req != nil {
-<<<<<<< HEAD
-			var peer [64]byte
-=======
->>>>>>> d8d04663
 			peer, sentToPeer = cfg.headerReqSend(ctx, req)
 			if sentToPeer {
 				cfg.hd.UpdateStats(req, false /* skeleton */, peer)
@@ -852,10 +834,6 @@
 		for req != nil && sentToPeer && maxRequests > 0 {
 			req, penalties = cfg.hd.RequestMoreHeaders(currentTime)
 			if req != nil {
-<<<<<<< HEAD
-				var peer [64]byte
-=======
->>>>>>> d8d04663
 				peer, sentToPeer = cfg.headerReqSend(ctx, req)
 				if sentToPeer {
 					cfg.hd.UpdateStats(req, false /* skeleton */, peer)
@@ -872,10 +850,6 @@
 		if time.Since(lastSkeletonTime) > 1*time.Second {
 			req = cfg.hd.RequestSkeleton()
 			if req != nil {
-<<<<<<< HEAD
-				var peer [64]byte
-=======
->>>>>>> d8d04663
 				peer, sentToPeer = cfg.headerReqSend(ctx, req)
 				if sentToPeer {
 					cfg.hd.UpdateStats(req, true /* skeleton */, peer)
